import express, { Request, Response } from 'express';
import { authenticate } from '../middleware/auth';
import { asyncHandler } from '../middleware/errorHandler';
import User from '../models/User';

const router = express.Router();

// 获取用户信息
<<<<<<< HEAD
router.get('/profile', authenticate, asyncHandler(async (req: any, res) => {
  const user = await User.findById(req.user._id).select('-faceFeatures');
  
  if (!user) {
    return res.status(404).json({
      success: false,
      message: '用户不存在'
    });
  }

=======
router.get('/profile', authenticate, asyncHandler(async (req: Request, res: Response) => {
  // TODO: 实现获取用户信息逻辑
>>>>>>> d51ff9fb
  res.json({
    success: true,
    message: '获取用户信息成功',
    data: { user }
  });
}));

// 更新用户信息
<<<<<<< HEAD
router.put('/profile', authenticate, asyncHandler(async (req: any, res) => {
  const { nickName, avatarUrl } = req.body;
  const userId = req.user._id;

  // 验证输入
  if (nickName && (typeof nickName !== 'string' || nickName.trim().length === 0 || nickName.length > 50)) {
    return res.status(400).json({
      success: false,
      message: '昵称格式不正确，长度需在1-50字符之间'
    });
  }

  if (avatarUrl && (typeof avatarUrl !== 'string' || !avatarUrl.startsWith('http'))) {
    return res.status(400).json({
      success: false,
      message: '头像URL格式不正确'
    });
  }

  const updateData: any = {};
  if (nickName !== undefined) updateData.nickName = nickName.trim();
  if (avatarUrl !== undefined) updateData.avatarUrl = avatarUrl;

  const user = await User.findByIdAndUpdate(
    userId,
    updateData,
    { new: true, runValidators: true }
  ).select('-faceFeatures');

  if (!user) {
    return res.status(404).json({
      success: false,
      message: '用户不存在'
    });
  }

  res.json({
    success: true,
    message: '用户信息更新成功',
    data: { user }
  });
}));

// 获取用户车辆列表
router.get('/vehicles', authenticate, asyncHandler(async (req: any, res) => {
  const user = await User.findById(req.user._id).select('vehicles');
  
  if (!user) {
    return res.status(404).json({
      success: false,
      message: '用户不存在'
    });
  }

  res.json({
    success: true,
    message: '获取车辆列表成功',
    data: {
      vehicles: user.vehicles || []
=======
router.put('/profile', authenticate, asyncHandler(async (req: Request, res: Response) => {
  const { nickName, avatarUrl } = req.body;
  const userId = req.user!.id;

  try {
    const user = await User.findByIdAndUpdate(
      userId,
      { nickName, avatarUrl },
      { new: true }
    );

    if (!user) {
      return res.status(404).json({
        success: false,
        message: '用户不存在'
      });
    }

    res.json({
      success: true,
      message: '用户信息更新成功',
      data: { user }
    });
  } catch (error) {
    console.error('更新用户信息失败:', error);
    res.status(500).json({
      success: false,
      message: '更新用户信息失败'
    });
  }
}));

// 获取用户余额
router.get('/balance', authenticate, asyncHandler(async (req: Request, res: Response) => {
  const userId = req.user!.id;

  try {
    const user = await User.findById(userId);
    if (!user) {
      return res.status(404).json({
        success: false,
        message: '用户不存在'
      });
>>>>>>> d51ff9fb
    }

    res.json({
      success: true,
      data: {
        balance: user.balance
      }
    });
  } catch (error) {
    console.error('获取余额失败:', error);
    res.status(500).json({
      success: false,
      message: '获取余额失败'
    });
  }
}));

// 添加车辆
<<<<<<< HEAD
router.post('/vehicles', authenticate, asyncHandler(async (req: any, res) => {
  const { brand, model, licensePlate, batteryCapacity } = req.body;
  const userId = req.user._id;

  // 验证必填字段
  if (!brand || !model || !licensePlate) {
    return res.status(400).json({
      success: false,
      message: '品牌、型号和车牌号为必填项'
    });
  }

  // 验证车牌号格式（简单验证）
  const licensePlateRegex = /^[京津沪渝冀豫云辽黑湘皖鲁新苏浙赣鄂桂甘晋蒙陕吉闽贵粤青藏川宁琼使领A-Z]{1}[A-Z]{1}[A-Z0-9]{4}[A-Z0-9挂学警港澳]{1}$/;
  if (!licensePlateRegex.test(licensePlate.toUpperCase())) {
    return res.status(400).json({
      success: false,
      message: '车牌号格式不正确'
    });
  }

  // 检查车牌号是否已存在
  const existingUser = await User.findOne({
    'vehicles.licensePlate': licensePlate.toUpperCase()
  });

  if (existingUser) {
    return res.status(409).json({
      success: false,
      message: '该车牌号已被注册'
    });
  }

  const vehicle = {
    brand: brand.trim(),
    model: model.trim(),
    licensePlate: licensePlate.toUpperCase(),
    batteryCapacity: batteryCapacity ? Number(batteryCapacity) : undefined
  };

  const user = await User.findByIdAndUpdate(
    userId,
    { $push: { vehicles: vehicle } },
    { new: true, runValidators: true }
  ).select('vehicles');

  if (!user) {
    return res.status(404).json({
      success: false,
      message: '用户不存在'
    });
  }

  // 返回新添加的车辆
  const addedVehicle = user.vehicles[user.vehicles.length - 1];

  res.json({
    success: true,
    message: '车辆添加成功',
    data: { vehicle: addedVehicle }
  });
}));

// 删除车辆
router.delete('/vehicles/:licensePlate', authenticate, asyncHandler(async (req: any, res) => {
  const { licensePlate } = req.params;
  const userId = req.user._id;

  if (!licensePlate) {
    return res.status(400).json({
      success: false,
      message: '车牌号不能为空'
    });
  }

  const user = await User.findByIdAndUpdate(
    userId,
    { $pull: { vehicles: { licensePlate: licensePlate.toUpperCase() } } },
    { new: true }
  ).select('vehicles');

  if (!user) {
    return res.status(404).json({
      success: false,
      message: '用户不存在'
    });
  }

  res.json({
    success: true,
    message: '车辆删除成功',
    data: { vehicles: user.vehicles }
  });
}));

// 获取用户余额
router.get('/balance', authenticate, asyncHandler(async (req: any, res) => {
  const user = await User.findById(req.user._id).select('balance');
  
  if (!user) {
    return res.status(404).json({
      success: false,
      message: '用户不存在'
    });
  }

  res.json({
    success: true,
    message: '获取余额成功',
    data: {
      balance: user.balance,
      formattedBalance: `¥${user.balance.toFixed(2)}`
=======
router.post('/vehicles', authenticate, asyncHandler(async (req: Request, res: Response) => {
  const { brand, model, licensePlate, batteryCapacity } = req.body;
  const userId = req.user!.id;

  try {
    const user = await User.findById(userId);
    if (!user) {
      return res.status(404).json({
        success: false,
        message: '用户不存在'
      });
    }

    // 检查车牌是否已存在
    const existingVehicle = user.vehicles.find(v => v.licensePlate === licensePlate);
    if (existingVehicle) {
      return res.status(400).json({
        success: false,
        message: '该车牌号已存在'
      });
    }

    const newVehicle = {
      brand,
      model,
      licensePlate,
      batteryCapacity: batteryCapacity || 60
    };

    user.vehicles.push(newVehicle);
    await user.save();

    res.json({
      success: true,
      message: '车辆添加成功',
      data: { vehicle: newVehicle }
    });
  } catch (error) {
    console.error('添加车辆失败:', error);
    res.status(500).json({
      success: false,
      message: '添加车辆失败'
    });
  }
}));

// 删除车辆
router.delete('/vehicles/:licensePlate', authenticate, asyncHandler(async (req: Request, res: Response) => {
  const { licensePlate } = req.params;
  const userId = req.user!.id;

  try {
    const user = await User.findById(userId);
    if (!user) {
      return res.status(404).json({
        success: false,
        message: '用户不存在'
      });
    }

    const vehicleIndex = user.vehicles.findIndex(v => v.licensePlate === licensePlate);
    if (vehicleIndex === -1) {
      return res.status(404).json({
        success: false,
        message: '车辆不存在'
      });
    }

    user.vehicles.splice(vehicleIndex, 1);
    await user.save();

    res.json({
      success: true,
      message: '车辆删除成功'
    });
  } catch (error) {
    console.error('删除车辆失败:', error);
    res.status(500).json({
      success: false,
      message: '删除车辆失败'
    });
  }
}));

// 更新验证级别
router.post('/update-verification', authenticate, asyncHandler(async (req: Request, res: Response) => {
  console.log('🔐 收到更新验证级别请求:', req.body);
  const { userId, verificationToken, verificationType } = req.body;
  const currentUserId = req.user!.id;

  // 验证用户权限
  if (userId !== currentUserId) {
    return res.status(403).json({
      success: false,
      message: '无权限更新此用户信息'
    });
  }

  // 验证token格式（简化验证）
  if (!verificationToken || !verificationToken.startsWith('mock_token_')) {
    return res.status(400).json({
      success: false,
      message: '验证令牌无效'
    });
  }

  try {
    const user = await User.findById(userId);
    if (!user) {
      return res.status(404).json({
        success: false,
        message: '用户不存在'
      });
>>>>>>> d51ff9fb
    }

    // 根据验证类型更新验证级别
    let newVerificationLevel = 'basic';
    if (verificationType === 'face') {
      newVerificationLevel = 'face_verified';
      user.faceEnabled = true;
    }

    user.verificationLevel = newVerificationLevel as 'basic' | 'face_verified';
    user.updatedAt = new Date();
    await user.save();

    console.log('✅ 验证级别更新成功:', user.phone, newVerificationLevel);

    res.json({
      success: true,
      message: '验证级别更新成功',
      data: {
        user: {
          id: user._id,
          verificationLevel: user.verificationLevel,
          faceEnabled: user.faceEnabled
        }
      }
    });

  } catch (error) {
    console.error('❌ 更新验证级别失败:', error);
    res.status(500).json({
      success: false,
      message: '更新验证级别失败'
    });
  }
}));

export default router;<|MERGE_RESOLUTION|>--- conflicted
+++ resolved
@@ -6,8 +6,7 @@
 const router = express.Router();
 
 // 获取用户信息
-<<<<<<< HEAD
-router.get('/profile', authenticate, asyncHandler(async (req: any, res) => {
+router.get('/profile', authenticate, asyncHandler(async (req: any, res: Response) => {
   const user = await User.findById(req.user._id).select('-faceFeatures');
   
   if (!user) {
@@ -17,10 +16,6 @@
     });
   }
 
-=======
-router.get('/profile', authenticate, asyncHandler(async (req: Request, res: Response) => {
-  // TODO: 实现获取用户信息逻辑
->>>>>>> d51ff9fb
   res.json({
     success: true,
     message: '获取用户信息成功',
@@ -29,8 +24,7 @@
 }));
 
 // 更新用户信息
-<<<<<<< HEAD
-router.put('/profile', authenticate, asyncHandler(async (req: any, res) => {
+router.put('/profile', authenticate, asyncHandler(async (req: any, res: Response) => {
   const { nickName, avatarUrl } = req.body;
   const userId = req.user._id;
 
@@ -89,70 +83,11 @@
     message: '获取车辆列表成功',
     data: {
       vehicles: user.vehicles || []
-=======
-router.put('/profile', authenticate, asyncHandler(async (req: Request, res: Response) => {
-  const { nickName, avatarUrl } = req.body;
-  const userId = req.user!.id;
-
-  try {
-    const user = await User.findByIdAndUpdate(
-      userId,
-      { nickName, avatarUrl },
-      { new: true }
-    );
-
-    if (!user) {
-      return res.status(404).json({
-        success: false,
-        message: '用户不存在'
-      });
     }
-
-    res.json({
-      success: true,
-      message: '用户信息更新成功',
-      data: { user }
-    });
-  } catch (error) {
-    console.error('更新用户信息失败:', error);
-    res.status(500).json({
-      success: false,
-      message: '更新用户信息失败'
-    });
-  }
-}));
-
-// 获取用户余额
-router.get('/balance', authenticate, asyncHandler(async (req: Request, res: Response) => {
-  const userId = req.user!.id;
-
-  try {
-    const user = await User.findById(userId);
-    if (!user) {
-      return res.status(404).json({
-        success: false,
-        message: '用户不存在'
-      });
->>>>>>> d51ff9fb
-    }
-
-    res.json({
-      success: true,
-      data: {
-        balance: user.balance
-      }
-    });
-  } catch (error) {
-    console.error('获取余额失败:', error);
-    res.status(500).json({
-      success: false,
-      message: '获取余额失败'
-    });
-  }
+  });
 }));
 
 // 添加车辆
-<<<<<<< HEAD
 router.post('/vehicles', authenticate, asyncHandler(async (req: any, res) => {
   const { brand, model, licensePlate, batteryCapacity } = req.body;
   const userId = req.user._id;
@@ -265,155 +200,8 @@
     data: {
       balance: user.balance,
       formattedBalance: `¥${user.balance.toFixed(2)}`
-=======
-router.post('/vehicles', authenticate, asyncHandler(async (req: Request, res: Response) => {
-  const { brand, model, licensePlate, batteryCapacity } = req.body;
-  const userId = req.user!.id;
-
-  try {
-    const user = await User.findById(userId);
-    if (!user) {
-      return res.status(404).json({
-        success: false,
-        message: '用户不存在'
-      });
     }
-
-    // 检查车牌是否已存在
-    const existingVehicle = user.vehicles.find(v => v.licensePlate === licensePlate);
-    if (existingVehicle) {
-      return res.status(400).json({
-        success: false,
-        message: '该车牌号已存在'
-      });
-    }
-
-    const newVehicle = {
-      brand,
-      model,
-      licensePlate,
-      batteryCapacity: batteryCapacity || 60
-    };
-
-    user.vehicles.push(newVehicle);
-    await user.save();
-
-    res.json({
-      success: true,
-      message: '车辆添加成功',
-      data: { vehicle: newVehicle }
-    });
-  } catch (error) {
-    console.error('添加车辆失败:', error);
-    res.status(500).json({
-      success: false,
-      message: '添加车辆失败'
-    });
-  }
-}));
-
-// 删除车辆
-router.delete('/vehicles/:licensePlate', authenticate, asyncHandler(async (req: Request, res: Response) => {
-  const { licensePlate } = req.params;
-  const userId = req.user!.id;
-
-  try {
-    const user = await User.findById(userId);
-    if (!user) {
-      return res.status(404).json({
-        success: false,
-        message: '用户不存在'
-      });
-    }
-
-    const vehicleIndex = user.vehicles.findIndex(v => v.licensePlate === licensePlate);
-    if (vehicleIndex === -1) {
-      return res.status(404).json({
-        success: false,
-        message: '车辆不存在'
-      });
-    }
-
-    user.vehicles.splice(vehicleIndex, 1);
-    await user.save();
-
-    res.json({
-      success: true,
-      message: '车辆删除成功'
-    });
-  } catch (error) {
-    console.error('删除车辆失败:', error);
-    res.status(500).json({
-      success: false,
-      message: '删除车辆失败'
-    });
-  }
-}));
-
-// 更新验证级别
-router.post('/update-verification', authenticate, asyncHandler(async (req: Request, res: Response) => {
-  console.log('🔐 收到更新验证级别请求:', req.body);
-  const { userId, verificationToken, verificationType } = req.body;
-  const currentUserId = req.user!.id;
-
-  // 验证用户权限
-  if (userId !== currentUserId) {
-    return res.status(403).json({
-      success: false,
-      message: '无权限更新此用户信息'
-    });
-  }
-
-  // 验证token格式（简化验证）
-  if (!verificationToken || !verificationToken.startsWith('mock_token_')) {
-    return res.status(400).json({
-      success: false,
-      message: '验证令牌无效'
-    });
-  }
-
-  try {
-    const user = await User.findById(userId);
-    if (!user) {
-      return res.status(404).json({
-        success: false,
-        message: '用户不存在'
-      });
->>>>>>> d51ff9fb
-    }
-
-    // 根据验证类型更新验证级别
-    let newVerificationLevel = 'basic';
-    if (verificationType === 'face') {
-      newVerificationLevel = 'face_verified';
-      user.faceEnabled = true;
-    }
-
-    user.verificationLevel = newVerificationLevel as 'basic' | 'face_verified';
-    user.updatedAt = new Date();
-    await user.save();
-
-    console.log('✅ 验证级别更新成功:', user.phone, newVerificationLevel);
-
-    res.json({
-      success: true,
-      message: '验证级别更新成功',
-      data: {
-        user: {
-          id: user._id,
-          verificationLevel: user.verificationLevel,
-          faceEnabled: user.faceEnabled
-        }
-      }
-    });
-
-  } catch (error) {
-    console.error('❌ 更新验证级别失败:', error);
-    res.status(500).json({
-      success: false,
-      message: '更新验证级别失败'
-    });
-  }
+  });
 }));
 
 export default router;