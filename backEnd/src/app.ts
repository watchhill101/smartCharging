--- conflicted
+++ resolved
@@ -31,7 +31,6 @@
 
 // 打印配置摘要
 printConfigSummary();
-
 
 const app = express();
 const PORT = process.env.PORT || 8080;
@@ -79,7 +78,6 @@
 app.use(express.urlencoded({ extended: true }));
 
 // 健康检查
-<<<<<<< HEAD
 app.get('/health', async (req, res) => {
   const healthCheck = {
     status: 'OK',
@@ -117,14 +115,6 @@
                    healthCheck.services.redis === 'connected';
 
   res.status(isHealthy ? 200 : 503).json(healthCheck);
-=======
-app.get('/health', (req, res) => {
-  res.json({
-    status: 'OK',
-    timestamp: new Date().toISOString(),
-    environment: process.env.NODE_ENV
-  });
->>>>>>> d51ff9fb
 });
 
 // API路由
