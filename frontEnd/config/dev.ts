--- conflicted
+++ resolved
@@ -1,8 +1,14 @@
 import type { UserConfigExport } from "@tarojs/cli"
+import fs from 'fs'
+import path from 'path'
 import fs from 'fs'
 import path from 'path'
 
 export default {
+  logger: {
+    quiet: false,
+    stats: true
+  },
   logger: {
     quiet: false,
     stats: true
@@ -20,20 +26,10 @@
         cert: fs.readFileSync(path.join(__dirname, '../cert/cert.pem'))
       },
       proxy: {
-<<<<<<< HEAD
         "/v1_0/": {
           target: 'http://localhost:8080',  // 代理到后端服务
           changeOrigin: true,
           rewrite: (path) => path.replace(/^\/v1_0/, '')
-=======
-        "/api": {
-          target: 'http://localhost:8080',  // 代理到后端服务
-          changeOrigin: true,
-          secure: false,
-          ws: true,
-          timeout: 10000,
-          logLevel: 'debug'  // 添加调试日志
->>>>>>> d51ff9fb
         }
       }
     }
