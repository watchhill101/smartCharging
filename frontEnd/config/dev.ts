--- conflicted
+++ resolved
@@ -9,12 +9,6 @@
   },
   mini: {},
   h5: {
-    vite: {
-      optimizeDeps: {
-        // 预构建 @amap/amap-jsapi-loader
-        include: ['@amap/amap-jsapi-loader']
-      }
-    },
     devServer: {
       host: '0.0.0.0',  // 允许外部访问
       port: 10086,      // 修改前端端口避免与后端冲突
@@ -26,12 +20,6 @@
         cert: fs.readFileSync(path.join(__dirname, '../cert/cert.pem'))
       },
       proxy: {
-<<<<<<< HEAD
-        "/v1_0/auth": {
-          target: 'http://localhost:8080',  // 代理到后端服务
-          changeOrigin: true,
-          rewrite: (path) => path.replace('/v1_0/auth', '')
-=======
         "/api/": {
           target: 'http://localhost:8080',  // 后端实际端口8080
           changeOrigin: true,
@@ -39,7 +27,6 @@
           pathRewrite: {
             '^/api': '/api'
           }
->>>>>>> 7e0b41ee
         }
       }
     }
