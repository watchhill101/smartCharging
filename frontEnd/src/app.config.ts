--- conflicted
+++ resolved
@@ -1,6 +1,5 @@
 export default {
   pages: [
-<<<<<<< HEAD
     'pages/login/login',
     'pages/index/index',
     'pages/index/xiangx',
@@ -9,14 +8,6 @@
     'pages/profile/index',
     'pages/aiserver/index',  // 新增 Ai客服 页面
     'pages/scan/index'
-=======
-    "pages/login/login",
-    "pages/index/index",
-    "pages/map/index",
-    "pages/charging/index",
-    "pages/profile/index",
-    "pages/scan/index",
->>>>>>> ee36ba26
   ],
   window: {
     backgroundTextStyle: "light",
