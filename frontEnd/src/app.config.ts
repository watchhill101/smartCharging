export default defineAppConfig({
  pages: [
    'pages/index/index',
    'pages/map/index',
<<<<<<< HEAD
    'pages/charging/index',
    'pages/profile/index',
    'pages/aiserver/index'  // 新增 Ai客服 页面
=======
    'pages/charging/index', 
    'pages/profile/index',
    // ... 其他页面
>>>>>>> ba7cd431
  ],
  window: {
    backgroundTextStyle: 'light',
    navigationBarBackgroundColor: '#fff',
    navigationBarTitleText: '智能充电',
    navigationBarTextStyle: 'black'
  },
  // 添加权限配置
  permission: {
    'scope.camera': {
      desc: '您的摄像头将用于扫描充电桩二维码'
    }
  },
  tabBar: {
    color: '#666',
    selectedColor: '#1890ff',
    backgroundColor: '#fff',
    borderStyle: 'black',
    list: [
      {
        pagePath: 'pages/index/index',
        text: '首页',
        iconPath: '/assets/icons/home.svg',
        selectedIconPath: '/assets/icons/home-active.svg'
      },
      {
        pagePath: 'pages/map/index', 
        text: '地图',
        iconPath: '/assets/icons/map.svg',
        selectedIconPath: '/assets/icons/map-active.svg'
      },
      {
        pagePath: 'pages/charging/index',
        text: '充电',
        iconPath: '/assets/icons/charging.svg',
        selectedIconPath: '/assets/icons/charging-active.svg'
      },
      {
        pagePath: 'pages/profile/index',
        text: '我的',
        iconPath: '/assets/icons/profile.svg',
        selectedIconPath: '/assets/icons/profile-active.svg'
      }
      // 移除 StationDetail，它不应该在 tabBar 中
    ]
  }
})<|MERGE_RESOLUTION|>--- conflicted
+++ resolved
@@ -2,15 +2,9 @@
   pages: [
     'pages/index/index',
     'pages/map/index',
-<<<<<<< HEAD
     'pages/charging/index',
     'pages/profile/index',
     'pages/aiserver/index'  // 新增 Ai客服 页面
-=======
-    'pages/charging/index', 
-    'pages/profile/index',
-    // ... 其他页面
->>>>>>> ba7cd431
   ],
   window: {
     backgroundTextStyle: 'light',
