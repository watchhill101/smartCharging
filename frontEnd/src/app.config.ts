export default {
  pages: [
    'pages/login/login',
    'pages/index/index',
    'pages/index/xiangx',
    'pages/map/index',
    'pages/charging/index',
    'pages/profile/index',
    'pages/aiserver/index',  // 新增 Ai客服 页面
<<<<<<< HEAD
    'pages/scan/index'
=======
    'pages/payment-success/index',  // 支付成功页面
    'pages/payment-failure/index'   // 支付失败页面
>>>>>>> 7e0b41ee
  ],
  window: {
    backgroundTextStyle: "light",
    navigationBarBackgroundColor: "#fff",
    navigationBarTitleText: "智能充电",
    navigationBarTextStyle: "black",
  },
  // H5 specific configurations
  h5: {
    router: {
      mode: "hash",
      basename: "/",
    },
    devServer: {
      port: 10086,
      host: "localhost",
    },
    publicPath: "/",
    staticDirectory: "static",
    postcss: {
      autoprefixer: {
        enable: true,
      },
    },
  },
  // 添加权限配置
  permission: {
    "scope.camera": {
      desc: "您的摄像头将用于扫描充电桩二维码",
    },
  },
  tabBar: {
    color: "#666",
    selectedColor: "#1890ff",
    backgroundColor: "#fff",
    borderStyle: "black",
    list: [
      {
        pagePath: "pages/index/index",
        text: "首页",
        iconPath: "./assets/icons/home.svg",
        selectedIconPath: "./assets/icons/home-active.svg",
      },
      {
        pagePath: "pages/map/index",
        text: "地图",
        iconPath: "./assets/icons/map.svg",
        selectedIconPath: "./assets/icons/map-active.svg",
      },
      {
        pagePath: "pages/scan/index",
        text: "扫码",
        iconPath: "./assets/icons/scan.svg",
        selectedIconPath: "./assets/icons/scan-active.svg",
      },
      {
        pagePath: "pages/charging/index",
        text: "充电",
        iconPath: "./assets/icons/charging.svg",
        selectedIconPath: "./assets/icons/charging-active.svg",
      },
      {
        pagePath: "pages/profile/index",
        text: "我的",
        iconPath: "./assets/icons/profile.svg",
        selectedIconPath: "./assets/icons/profile-active.svg",
      },
    ],
  },
};<|MERGE_RESOLUTION|>--- conflicted
+++ resolved
@@ -7,12 +7,9 @@
     'pages/charging/index',
     'pages/profile/index',
     'pages/aiserver/index',  // 新增 Ai客服 页面
-<<<<<<< HEAD
-    'pages/scan/index'
-=======
+    'pages/scan/index',
     'pages/payment-success/index',  // 支付成功页面
     'pages/payment-failure/index'   // 支付失败页面
->>>>>>> 7e0b41ee
   ],
   window: {
     backgroundTextStyle: "light",
