import { View, Text, Button, Image } from '@tarojs/components';
import { useState, useEffect } from 'react';
import {
  useLoad,
  getStorageSync as taroGetStorageSync,
  setStorageSync as taroSetStorageSync,
  showToast,
  navigateTo
} from '@tarojs/taro';

import request from '../../utils/request';
import { STORAGE_KEYS } from '../../utils/constants';
import './index.scss';

interface UserProfile {
  id: string;
  phone: string;
  nickName: string;
  balance: number;
  verificationLevel: 'basic' | 'face_verified';
  vehicles: any[];
  avatarUrl?: string;
  chargingCount?: number;
  points?: number;
}



export default function Profile() {
  const [userProfile, setUserProfile] = useState<UserProfile | null>(null);
<<<<<<< HEAD

=======
  const [showFaceVerification, setShowFaceVerification] = useState(false);
  const [showVerificationHistory, setShowVerificationHistory] = useState(false);
>>>>>>> e8b1d6ae

  useLoad(() => {
    console.log('🏠 个人中心页面加载');
    loadUserProfile();
  });

  // 页面每次显示时都重新加载用户信息
  useEffect(() => {
    const handleShow = () => {
      console.log('📱 页面显示，重新加载用户信息');
      loadUserProfile();
    };

    // 立即执行一次
    handleShow();
  }, []);

  const loadUserProfile = async () => {
    try {
      console.log('🔄 开始加载用户信息...');

      // 首先尝试从存储中获取用户信息
      let storedUserInfo = null;
      let token = null;

      try {
        storedUserInfo = taroGetStorageSync(STORAGE_KEYS.USER_INFO);
        token = taroGetStorageSync(STORAGE_KEYS.USER_TOKEN);
      } catch (error) {
        console.error('❌ 读取存储失败:', error);
      }

      console.log('📦 存储信息检查:', {
        hasUserInfo: !!storedUserInfo,
        hasToken: !!token,
        userInfo: storedUserInfo
      });

      if (storedUserInfo && typeof storedUserInfo === 'object') {
        console.log('✅ 从存储加载用户信息:', storedUserInfo);
        const userInfo = storedUserInfo as UserProfile;
        const profileData = {
          ...userInfo,
          nickName: userInfo.nickName || `用户${userInfo.phone?.slice(-4) || ''}`,
          chargingCount: userInfo.chargingCount || 0,
          points: userInfo.points || 0
        };
        console.log('📋 设置用户配置:', profileData);
        setUserProfile(profileData);
        return;
      }

      if (!token) {
        console.log('❌ 未找到用户token，使用默认信息');
        // 使用模拟数据而不是直接跳转登录
        setUserProfile({
          id: 'demo_user',
          phone: '17728203358',
          nickName: '用户3358',
          balance: 0.00,
          verificationLevel: 'basic',
          vehicles: [],
          chargingCount: 0,
          points: 0
        });
        return;
      }

      const response = await request({
        url: '/auth/me',
        method: 'GET'
      });

      if (response.data.success && response.data.data?.user) {
        const userInfo = response.data.data.user;
        setUserProfile(userInfo);
        // 更新存储的用户信息
        taroSetStorageSync(STORAGE_KEYS.USER_INFO, userInfo);
      } else {
        throw new Error(response.data.message || '获取用户信息失败');
      }
    } catch (error: any) {
      console.error('加载用户信息失败:', error);

      // 尝试使用存储的用户信息作为后备
      let storedUserInfo = null;
      try {
        storedUserInfo = taroGetStorageSync(STORAGE_KEYS.USER_INFO);
      } catch (error) {
        console.error('❌ 读取存储失败:', error);
      }

      if (storedUserInfo && typeof storedUserInfo === 'object') {
        console.log('🔄 使用存储的用户信息作为后备:', storedUserInfo);
        const userInfo = storedUserInfo as UserProfile;
        setUserProfile({
          ...userInfo,
          chargingCount: userInfo.chargingCount || 0,
          points: userInfo.points || 0
        });
      } else {
        console.log('📱 使用默认用户信息');
        // 使用模拟数据作为最后的后备
        setUserProfile({
          id: 'demo_user',
          phone: '17728203358',
          nickName: '用户3358',
          balance: 0.00,
          verificationLevel: 'basic',
          vehicles: [],
          chargingCount: 0,
          points: 0
        });
      }
    }
  };

<<<<<<< HEAD
=======
  const handleFaceVerificationSuccess = async (result: FaceVerificationResult) => {
    console.log('人脸验证成功:', result);
    setShowFaceVerification(false);
>>>>>>> e8b1d6ae



<<<<<<< HEAD
=======
  const handleFaceVerificationError = (error: string) => {
    console.error('人脸验证失败:', error);
    setShowFaceVerification(false);
    Taro.showToast({ title: error, icon: 'error' });
  };
>>>>>>> e8b1d6ae

  const navigateToFunction = (functionName: string) => {
    console.log('🚀 尝试跳转功能:', functionName);
    
    if (functionName === '我的订单') {
      console.log('📋 跳转到我的订单页面');
      navigateTo({
        url: '/pages/orders/index',
        success: () => console.log('✅ 跳转成功'),
        fail: (error) => console.error('❌ 跳转失败:', error)
      });
      return;
    }
    
    if (functionName === '我的车辆') {
      console.log('🛵 跳转到我的车辆页面');
      navigateTo({
        url: '/pages/vehicles/index',
        success: () => console.log('✅ 跳转成功'),
        fail: (error) => console.error('❌ 跳转失败:', error)
      });
      return;
    }
    
    if (functionName === '钱包' || functionName === '我的钱包') {
      console.log('💰 跳转到钱包页面');
      navigateTo({
        url: '/pages/wallet/index',
        success: () => console.log('✅ 跳转成功'),
        fail: (error) => console.error('❌ 跳转失败:', error)
      });
      return;
    }
    
    if (functionName === '我的卡券') {
<<<<<<< HEAD
      console.log('🎫 跳转到我的卡券页面');
      navigateTo({
        url: '/pages/profile/coupons',
        success: () => console.log('✅ 跳转成功'),
        fail: (error) => console.error('❌ 跳转失败:', error)
=======
      Taro.navigateTo({
        url: '/pages/profile/coupons'
>>>>>>> e8b1d6ae
      });
      return;
    }
    
<<<<<<< HEAD
    // 其他功能跳转到"功能开发中"页面
    console.log('🚧 尝试跳转到功能开发中页面:', functionName);
    
    // 先显示Toast提示，然后尝试跳转
    showToast({
=======
    Taro.showToast({
>>>>>>> e8b1d6ae
      title: `${functionName}功能开发中`,
      icon: 'none',
      duration: 1500
    });
    
    // 延迟跳转，让用户看到Toast提示
    setTimeout(() => {
      navigateTo({
        url: `/pages/under-development/index?functionName=${encodeURIComponent(functionName)}`,
        success: () => {
          console.log('✅ 跳转到功能开发中页面成功');
        },
        fail: (error) => {
          console.error('❌ 跳转到功能开发中页面失败:', error);
          console.log('🔄 尝试跳转到测试页面...');
          
          // 如果跳转失败，跳转到测试页面
          navigateTo({
            url: '/pages/test-jump/index',
            success: () => {
              console.log('✅ 跳转到测试页面成功');
            },
            fail: (testError) => {
              console.error('❌ 跳转到测试页面也失败了:', testError);
            }
          });
        }
      });
    }, 1500);
  };

<<<<<<< HEAD
=======

>>>>>>> e8b1d6ae






  return (
    <View className='profile-page'>
      {/* 头部区域 */}
      <View className='profile-header'>
        <View className='header-bg'></View>
        <View className='header-content'>
          {/* 用户信息区域 */}
          <View className='user-info-section'>
            <View className='user-basic-info'>
              <View className='user-avatar'>
                {userProfile?.avatarUrl ? (
                  <Image src={userProfile.avatarUrl} className='avatar-image' />
                ) : (
                  <View className='avatar-default'>
                    <Text className='avatar-icon'>👤</Text>
                  </View>
                )}
              </View>
              <View className='user-details'>
                <Text className='user-name'>
                  {userProfile?.nickName || `用户${userProfile?.phone?.slice(-4) || '3358'}`}
                </Text>
                <View className='user-id-section'>
                  <Text className='user-id-label'>ID</Text>
                  <Text className='user-id'>{userProfile?.phone || '17728203358'}</Text>
                  <Text className='user-type'>汽车充电</Text>
                </View>
              </View>
            </View>
          </View>

          {/* 完善资料提示 */}
          <View className='info-tip'>
            <Text className='tip-text'>您的资料还未完善，完善后可获得7天头像挂件</Text>
            <Text className='complete-link' onClick={() => navigateToFunction('完善资料')}>去完善 {'>'}</Text>
          </View>
        </View>
      </View>

      {/* 统计数据区域 */}
      <View className='stats-section'>
        <View className='stat-item'>
          <Text className='stat-number'>{userProfile?.chargingCount || 0}</Text>
          <Text className='stat-label'>充电中</Text>
        </View>
        <View className='stat-divider'></View>
        <View className='stat-item'>
          <Text className='stat-number'>{userProfile?.points || 0}</Text>
          <Text className='stat-label'>积分</Text>
        </View>
        <View className='stat-divider'></View>
        <View className='stat-item' onClick={() => navigateToFunction('钱包')}>
          <Text className='stat-number'>{userProfile?.balance?.toFixed(2) || '0.00'}</Text>
          <Text className='stat-label'>我的余额</Text>
        </View>
        <View className='stat-divider'></View>
        <View className='stat-item' onClick={() => navigateToFunction('我的卡券')}>
          <Text className='stat-number'>0</Text>
          <Text className='stat-label'>我的卡券</Text>
        </View>
      </View>

      {/* 安心充电服务 */}
      <View className='service-section'>
        <View className='service-content'>
          <View className='service-info'>
            <Text className='service-title'>安心充电服务</Text>
            <Text className='service-desc'>服务升级，守护您的每次充电</Text>
          </View>
          <Button className='service-button' onClick={() => navigateToFunction('安心充电服务')}>
            <Text className='button-text'>立即实时防护</Text>
            <View className='button-icon'>
              <Text className='arrow-icon'>→</Text>
            </View>
          </Button>
        </View>
      </View>

      {/* 常用功能 */}
      <View className='functions-section'>
        <Text className='section-title'>常用功能</Text>
        <View className='functions-grid'>
          <View className='function-item' onClick={() => navigateToFunction('我的订单')}>
            <View className='function-icon order-icon'>
              <View className='order-box'>
                <View className='order-lid'></View>
                <View className='order-lightning'>⚡</View>
              </View>
            </View>
            <Text className='function-label'>我的订单</Text>
          </View>
          <View className='function-item' onClick={() => navigateToFunction('我的电卡')}>
            <View className='function-icon card-icon'>
              <View className='card-tag'>
                <View className='card-hole'></View>
                <View className='card-lightning'>⚡</View>
                <View className='card-shadow'></View>
              </View>
            </View>
            <Text className='function-label'>我的电卡</Text>
          </View>
          <View className='function-item' onClick={() => navigateToFunction('包月套餐')}>
            <View className='function-icon package-icon'>
              <View className='package-tag'>
                <View className='package-crescent'></View>
                <Text className='package-number'>30</Text>
                <View className='package-flap'></View>
              </View>
            </View>
            <Text className='function-label'>包月套餐</Text>
          </View>

          <View className='function-item' onClick={() => navigateToFunction('我的车辆')}>
            <View className='function-icon vehicle-icon'>🛵</View>
            <Text className='function-label'>我的车辆</Text>
          </View>
          <View className='function-item' onClick={() => navigateToFunction('常用设置')}>
            <View className='function-icon settings-icon'>⚙️</View>
            <Text className='function-label'>常用设置</Text>
          </View>
          <View className='function-item' onClick={() => navigateToFunction('AI客服')}>
            <View className='function-icon ai-icon'>
              <View className='ai-bubble'>
                <Text className='ai-text'>Ai</Text>
              </View>
            </View>
            <Text className='function-label'>AI客服</Text>
          </View>
          <View className='function-item' onClick={() => navigateToFunction('头像装扮')}>
            <View className='function-icon avatar-icon'>
              <View className='shirt-container'>
                <View className='shirt-outline'>
                  <View className='shirt-pocket'></View>
                </View>
              </View>
            </View>
            <Text className='function-label'>头像装扮</Text>
          </View>
          <View className='function-item' onClick={() => navigateToFunction('电池报告')}>
            <View className='function-icon battery-icon'>
              <View className='battery-container'>
                <View className='battery-outline'>
                  <View className='battery-wave'></View>
                </View>
                <View className='new-badge'>NEW</View>
              </View>
            </View>
            <Text className='function-label'>电池报告</Text>
          </View>
        </View>
      </View>


    </View>
  );
}<|MERGE_RESOLUTION|>--- conflicted
+++ resolved
@@ -28,12 +28,7 @@
 
 export default function Profile() {
   const [userProfile, setUserProfile] = useState<UserProfile | null>(null);
-<<<<<<< HEAD
-
-=======
-  const [showFaceVerification, setShowFaceVerification] = useState(false);
-  const [showVerificationHistory, setShowVerificationHistory] = useState(false);
->>>>>>> e8b1d6ae
+
 
   useLoad(() => {
     console.log('🏠 个人中心页面加载');
@@ -151,23 +146,9 @@
     }
   };
 
-<<<<<<< HEAD
-=======
-  const handleFaceVerificationSuccess = async (result: FaceVerificationResult) => {
-    console.log('人脸验证成功:', result);
-    setShowFaceVerification(false);
->>>>>>> e8b1d6ae
-
-
-
-<<<<<<< HEAD
-=======
-  const handleFaceVerificationError = (error: string) => {
-    console.error('人脸验证失败:', error);
-    setShowFaceVerification(false);
-    Taro.showToast({ title: error, icon: 'error' });
-  };
->>>>>>> e8b1d6ae
+
+
+
 
   const navigateToFunction = (functionName: string) => {
     console.log('🚀 尝试跳转功能:', functionName);
@@ -182,6 +163,7 @@
       return;
     }
     
+    
     if (functionName === '我的车辆') {
       console.log('🛵 跳转到我的车辆页面');
       navigateTo({
@@ -192,6 +174,7 @@
       return;
     }
     
+    
     if (functionName === '钱包' || functionName === '我的钱包') {
       console.log('💰 跳转到钱包页面');
       navigateTo({
@@ -203,29 +186,20 @@
     }
     
     if (functionName === '我的卡券') {
-<<<<<<< HEAD
       console.log('🎫 跳转到我的卡券页面');
       navigateTo({
         url: '/pages/profile/coupons',
         success: () => console.log('✅ 跳转成功'),
         fail: (error) => console.error('❌ 跳转失败:', error)
-=======
-      Taro.navigateTo({
-        url: '/pages/profile/coupons'
->>>>>>> e8b1d6ae
       });
       return;
     }
     
-<<<<<<< HEAD
     // 其他功能跳转到"功能开发中"页面
     console.log('🚧 尝试跳转到功能开发中页面:', functionName);
     
     // 先显示Toast提示，然后尝试跳转
     showToast({
-=======
-    Taro.showToast({
->>>>>>> e8b1d6ae
       title: `${functionName}功能开发中`,
       icon: 'none',
       duration: 1500
@@ -256,17 +230,6 @@
       });
     }, 1500);
   };
-
-<<<<<<< HEAD
-=======
-
->>>>>>> e8b1d6ae
-
-
-
-
-
-
   return (
     <View className='profile-page'>
       {/* 头部区域 */}
@@ -379,6 +342,7 @@
             <Text className='function-label'>包月套餐</Text>
           </View>
 
+
           <View className='function-item' onClick={() => navigateToFunction('我的车辆')}>
             <View className='function-icon vehicle-icon'>🛵</View>
             <Text className='function-label'>我的车辆</Text>
@@ -420,6 +384,7 @@
       </View>
 
 
+
     </View>
   );
 }