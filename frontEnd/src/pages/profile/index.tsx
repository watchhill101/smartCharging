--- conflicted
+++ resolved
@@ -1,14 +1,5 @@
 import { View, Text, Button, Image } from '@tarojs/components';
 import { useState, useEffect } from 'react';
-<<<<<<< HEAD
-import Taro, {
-  useLoad,
-  getStorageSync as taroGetStorageSync,
-  setStorageSync as taroSetStorageSync
-} from '@tarojs/taro';
-import VerificationHistory from '../../components/VerificationHistory';
-import FaceVerification from '../../components/FaceVerification';
-=======
 import {
   useLoad,
   getStorageSync as taroGetStorageSync,
@@ -17,7 +8,6 @@
   navigateTo
 } from '@tarojs/taro';
 
->>>>>>> 5aa2bbb3
 import request from '../../utils/request';
 import { STORAGE_KEYS } from '../../utils/constants';
 import './index.scss';
@@ -34,33 +24,11 @@
   points?: number;
 }
 
-<<<<<<< HEAD
-interface FaceVerificationResult {
-  success: boolean;
-  message: string;
-  data: {
-    verified: boolean;
-    confidence: number;
-    faceDetected: boolean;
-    faceCount: number;
-    token?: string;
-    details?: any;
-  };
-}
+
 
 export default function Profile() {
   const [userProfile, setUserProfile] = useState<UserProfile | null>(null);
-  const [isLoading, setIsLoading] = useState(false);
-  const [showFaceVerification, setShowFaceVerification] = useState(false);
-  const [showVerificationHistory, setShowVerificationHistory] = useState(false);
-  const [faceVerificationStatus, setFaceVerificationStatus] = useState<'none' | 'pending' | 'success' | 'failed'>('none');
-=======
-
-
-export default function Profile() {
-  const [userProfile, setUserProfile] = useState<UserProfile | null>(null);
-
->>>>>>> 5aa2bbb3
+
 
   useLoad(() => {
     console.log('🏠 个人中心页面加载');
@@ -80,10 +48,6 @@
 
   const loadUserProfile = async () => {
     try {
-<<<<<<< HEAD
-      setIsLoading(true);
-=======
->>>>>>> 5aa2bbb3
       console.log('🔄 开始加载用户信息...');
 
       // 首先尝试从存储中获取用户信息
@@ -114,10 +78,6 @@
         };
         console.log('📋 设置用户配置:', profileData);
         setUserProfile(profileData);
-<<<<<<< HEAD
-        setIsLoading(false);
-=======
->>>>>>> 5aa2bbb3
         return;
       }
 
@@ -126,23 +86,14 @@
         // 使用模拟数据而不是直接跳转登录
         setUserProfile({
           id: 'demo_user',
-<<<<<<< HEAD
-          phone: '71178870',
-          nickName: '充电用户',
-=======
           phone: '17728203358',
           nickName: '用户3358',
->>>>>>> 5aa2bbb3
           balance: 0.00,
           verificationLevel: 'basic',
           vehicles: [],
           chargingCount: 0,
           points: 0
         });
-<<<<<<< HEAD
-        setIsLoading(false);
-=======
->>>>>>> 5aa2bbb3
         return;
       }
 
@@ -169,116 +120,6 @@
       } catch (error) {
         console.error('❌ 读取存储失败:', error);
       }
-<<<<<<< HEAD
-
-      if (storedUserInfo && typeof storedUserInfo === 'object') {
-        console.log('🔄 使用存储的用户信息作为后备:', storedUserInfo);
-        const userInfo = storedUserInfo as UserProfile;
-        setUserProfile({
-          ...userInfo,
-          chargingCount: userInfo.chargingCount || 0,
-          points: userInfo.points || 0
-        });
-      } else {
-        console.log('📱 使用默认用户信息');
-        // 使用模拟数据作为最后的后备
-        setUserProfile({
-          id: 'demo_user',
-          phone: '71178870',
-          nickName: '充电用户',
-          balance: 0.00,
-          verificationLevel: 'basic',
-          vehicles: [],
-          chargingCount: 0,
-          points: 0
-        });
-      }
-    } finally {
-      setIsLoading(false);
-    }
-  };
-
-  const handleFaceVerificationSuccess = async (result: FaceVerificationResult) => {
-    console.log('人脸验证成功:', result);
-    setFaceVerificationStatus('success');
-    setShowFaceVerification(false);
-
-    try {
-      if (result.data.token && userProfile) {
-        const response = await request({
-          url: '/users/update-verification',
-          method: 'POST',
-          data: {
-            userId: userProfile.id,
-            verificationToken: result.data.token,
-            verificationType: 'face'
-          }
-        });
-
-        if (response.data.success) {
-          await loadUserProfile();
-          Taro.showToast({
-            title: '人脸验证成功，验证级别已提升',
-            icon: 'success',
-            duration: 3000
-          });
-        }
-      }
-    } catch (error: any) {
-      console.error('更新验证级别失败:', error);
-      Taro.showToast({ title: '验证成功但级别更新失败', icon: 'none' });
-    }
-  };
-
-  const handleFaceVerificationError = (error: string) => {
-    console.error('人脸验证失败:', error);
-    setFaceVerificationStatus('failed');
-    setShowFaceVerification(false);
-    Taro.showToast({ title: error, icon: 'error' });
-  };
-
-  const startFaceVerification = () => {
-    setFaceVerificationStatus('pending');
-    setShowFaceVerification(true);
-  };
-
-  const navigateToFunction = (functionName: string) => {
-    Taro.showToast({
-      title: `${functionName}功能开发中`,
-      icon: 'none'
-    });
-  };
-
-  const switchToCharging = () => {
-    Taro.switchTab({
-      url: '/pages/charging/index'
-    });
-  };
-
-  if (showFaceVerification) {
-    return (
-      <FaceVerification
-        mode="verify"
-        userId={userProfile?.id}
-        title="身份验证"
-        description="请进行人脸识别以提升账户安全级别"
-        onSuccess={handleFaceVerificationSuccess}
-        onError={handleFaceVerificationError}
-      />
-    );
-  }
-
-  if (showVerificationHistory) {
-    return (
-      <VerificationHistory
-        userId={userProfile?.id}
-        onClose={() => setShowVerificationHistory(false)}
-        showHeader={true}
-      />
-    );
-  }
-=======
->>>>>>> 5aa2bbb3
 
       if (storedUserInfo && typeof storedUserInfo === 'object') {
         console.log('🔄 使用存储的用户信息作为后备:', storedUserInfo);
@@ -395,11 +236,6 @@
       <View className='profile-header'>
         <View className='header-bg'></View>
         <View className='header-content'>
-<<<<<<< HEAD
-          <Text className='page-title'>电瓶车个人中心</Text>
-
-=======
->>>>>>> 5aa2bbb3
           {/* 用户信息区域 */}
           <View className='user-info-section'>
             <View className='user-basic-info'>
@@ -414,21 +250,6 @@
               </View>
               <View className='user-details'>
                 <Text className='user-name'>
-<<<<<<< HEAD
-                  {userProfile?.nickName || userProfile?.phone ? `用户${userProfile.phone?.slice(-4)}` : '充电用户'}
-                </Text>
-                <View className='user-id-section'>
-                  <Text className='user-id-label'>ID</Text>
-                  <Text className='user-id'>{userProfile?.phone || '71178870'}</Text>
-                  <Text className='user-type'>电瓶车充电</Text>
-                </View>
-              </View>
-            </View>
-
-            <Button className='switch-button' onClick={switchToCharging}>
-              切换汽车充电
-            </Button>
-=======
                   {userProfile?.nickName || `用户${userProfile?.phone?.slice(-4) || '3358'}`}
                 </Text>
                 <View className='user-id-section'>
@@ -438,7 +259,6 @@
                 </View>
               </View>
             </View>
->>>>>>> 5aa2bbb3
           </View>
 
           {/* 完善资料提示 */}
@@ -446,40 +266,6 @@
             <Text className='tip-text'>您的资料还未完善，完善后可获得7天头像挂件</Text>
             <Text className='complete-link' onClick={() => navigateToFunction('完善资料')}>去完善 {'>'}</Text>
           </View>
-<<<<<<< HEAD
-
-          {/* 调试：用户信息管理按钮 */}
-          <View style={{ padding: '10px', textAlign: 'center', display: 'flex', gap: '10px' }}>
-            <Button
-              size='mini'
-              type='primary'
-              onClick={() => {
-                console.log('🔄 手动刷新用户信息');
-                loadUserProfile();
-              }}
-            >
-              刷新用户信息
-            </Button>
-            <Button
-              size='mini'
-              type='warn'
-              onClick={() => {
-                console.log('🗑️ 清除存储的用户信息');
-                try {
-                  taroSetStorageSync(STORAGE_KEYS.USER_INFO, null);
-                  taroSetStorageSync(STORAGE_KEYS.USER_TOKEN, null);
-                  console.log('✅ 用户信息已清除，请重新登录');
-                  setUserProfile(null);
-                } catch (error) {
-                  console.error('❌ 清除失败:', error);
-                }
-              }}
-            >
-              清除用户信息
-            </Button>
-          </View>
-=======
->>>>>>> 5aa2bbb3
         </View>
       </View>
 
@@ -487,150 +273,12 @@
       <View className='stats-section'>
         <View className='stat-item'>
           <Text className='stat-number'>{userProfile?.chargingCount || 0}</Text>
-<<<<<<< HEAD
-          <Text className='stat-label'>充电中(条)</Text>
-=======
           <Text className='stat-label'>充电中</Text>
->>>>>>> 5aa2bbb3
         </View>
         <View className='stat-divider'></View>
         <View className='stat-item'>
           <Text className='stat-number'>{userProfile?.points || 0}</Text>
           <Text className='stat-label'>积分</Text>
-<<<<<<< HEAD
-          <View className='stat-badge'>未签到</View>
-        </View>
-        <View className='stat-divider'></View>
-        <View className='stat-item'>
-          <Text className='stat-number'>{userProfile?.balance?.toFixed(2) || '0.00'}</Text>
-          <Text className='stat-label'>钱包(元)</Text>
-        </View>
-        <View className='stat-divider'></View>
-        <View className='stat-item'>
-          <View className='card-center-icon'>🎫</View>
-          <Text className='stat-label'>卡包中心</Text>
-        </View>
-      </View>
-
-      {/* 安心充电服务 */}
-      <View className='service-section'>
-        <View className='service-content'>
-          <View className='service-info'>
-            <Text className='service-title'>安心充电{'\n'}服务</Text>
-            <Text className='service-desc'>服务升级，守护您的每次充电</Text>
-          </View>
-          <Button className='service-button' onClick={() => navigateToFunction('安心充电服务')}>
-            去开通 {'>'}
-          </Button>
-        </View>
-      </View>
-
-      {/* 常用功能 */}
-      <View className='functions-section'>
-        <Text className='section-title'>常用功能</Text>
-        <View className='functions-grid'>
-          <View className='function-item' onClick={() => navigateToFunction('我的订单')}>
-            <View className='function-icon order-icon'>📋</View>
-            <Text className='function-label'>我的订单</Text>
-          </View>
-          <View className='function-item' onClick={() => navigateToFunction('我的电卡')}>
-            <View className='function-icon card-icon'>💳</View>
-            <Text className='function-label'>我的电卡</Text>
-          </View>
-          <View className='function-item' onClick={() => navigateToFunction('包月套餐')}>
-            <View className='function-icon package-icon'>📦</View>
-            <Text className='function-label'>包月套餐</Text>
-          </View>
-          <View className='function-item' onClick={() => navigateToFunction('充电会员')}>
-            <View className='function-icon member-icon'>💎</View>
-            <Text className='function-label'>充电会员</Text>
-          </View>
-          <View className='function-item' onClick={() => navigateToFunction('我的车辆')}>
-            <View className='function-icon vehicle-icon'>🛵</View>
-            <Text className='function-label'>我的车辆</Text>
-          </View>
-          <View className='function-item' onClick={() => navigateToFunction('常用设置')}>
-            <View className='function-icon settings-icon'>⚙️</View>
-            <Text className='function-label'>常用设置</Text>
-          </View>
-          <View className='function-item' onClick={() => navigateToFunction('AI客服')}>
-            <View className='function-icon ai-icon'>🤖</View>
-            <Text className='function-label'>AI客服</Text>
-          </View>
-          <View className='function-item' onClick={() => navigateToFunction('头像装扮')}>
-            <View className='function-icon avatar-icon'>👑</View>
-            <Text className='function-label'>头像装扮</Text>
-          </View>
-        </View>
-      </View>
-
-      {/* 电池报告 */}
-      <View className='battery-report-section'>
-        <View className='battery-report-item' onClick={() => navigateToFunction('电池报告')}>
-          <View className='battery-icon-large'>🔋</View>
-          <Text className='battery-label'>电池报告</Text>
-        </View>
-      </View>
-
-      {/* 充电会员推广 */}
-      <View className='membership-section'>
-        <View className='membership-card'>
-          <View className='membership-header'>
-            <View className='membership-icon'>👑</View>
-            <Text className='membership-title'>充电会员</Text>
-            <Text className='membership-subtitle'>充电省钱又省心</Text>
-          </View>
-
-          <View className='membership-benefits'>
-            <View className='benefit-item'>
-              <Text className='benefit-title'>充电优惠</Text>
-              <Text className='benefit-value'>8.5折</Text>
-            </View>
-            <View className='benefit-item'>
-              <Text className='benefit-title'>积分兑</Text>
-              <Text className='benefit-value'>充电券</Text>
-            </View>
-            <View className='benefit-item'>
-              <Text className='benefit-title'>充电防护</Text>
-              <Text className='benefit-value'>30天不限量</Text>
-            </View>
-          </View>
-
-          <Button className='membership-join-btn' onClick={() => navigateToFunction('开通会员')}>
-            立即省钱
-          </Button>
-        </View>
-      </View>
-
-      {/* 换电业务 */}
-      <View className='battery-swap-section'>
-        <Text className='section-title'>换电业务</Text>
-        <View className='swap-functions-grid'>
-          <View className='swap-function-item' onClick={() => navigateToFunction('我的套餐')}>
-            <View className='swap-icon package-swap-icon'>📊</View>
-            <Text className='swap-label'>我的套餐</Text>
-          </View>
-          <View className='swap-function-item' onClick={() => navigateToFunction('我的押金')}>
-            <View className='swap-icon deposit-icon'>💰</View>
-            <Text className='swap-label'>我的押金</Text>
-          </View>
-          <View className='swap-function-item' onClick={() => navigateToFunction('换电记录')}>
-            <View className='swap-icon record-icon'>📝</View>
-            <Text className='swap-label'>换电记录</Text>
-          </View>
-          <View className='swap-function-item' onClick={() => navigateToFunction('我的电池')}>
-            <View className='swap-icon battery-swap-icon'>🔋</View>
-            <Text className='swap-label'>我的电池</Text>
-          </View>
-          <View className='swap-function-item' onClick={() => navigateToFunction('认证信息')}>
-            <View className='swap-icon auth-icon'>✅</View>
-            <Text className='swap-label'>认证信息</Text>
-          </View>
-          <View className='swap-function-item' onClick={() => navigateToFunction('服务网点')}>
-            <View className='swap-icon service-icon'>📍</View>
-            <Text className='swap-label'>服务网点</Text>
-          </View>
-=======
         </View>
         <View className='stat-divider'></View>
         <View className='stat-item' onClick={() => navigateToFunction('钱包')}>
@@ -641,7 +289,6 @@
         <View className='stat-item' onClick={() => navigateToFunction('我的卡券')}>
           <Text className='stat-number'>0</Text>
           <Text className='stat-label'>我的卡券</Text>
->>>>>>> 5aa2bbb3
         </View>
       </View>
 
