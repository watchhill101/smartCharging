import { View, Text, Input, Picker } from '@tarojs/components'
import { useLoad } from '@tarojs/taro'
import Taro from '@tarojs/taro'
import { useState, useEffect } from 'react'
import { showSafeToast, safeNavigateBack, showSafeActionSheet } from '../../utils/taroUtils'
import { logEnvironmentInfo } from '../../utils/environment'
<<<<<<< HEAD
import couponService, { Coupon, CouponCounts, CouponQueryOptions } from '../../services/couponService'
=======
import couponService, { Coupon, CouponCounts } from '../../services/couponService'
>>>>>>> e8b1d6ae
import './coupons.scss'

// 使用数据服务管理优惠券数据

export default function Coupons() {
  const [activeTab, setActiveTab] = useState<'unused' | 'used' | 'expired'>('unused')
  const [coupons, setCoupons] = useState<Coupon[]>([])
  const [filteredCoupons, setFilteredCoupons] = useState<Coupon[]>([])
  const [counts, setCounts] = useState<CouponCounts>({ unused: 0, used: 0, expired: 0, total: 0 })
  const [loading, setLoading] = useState(false)
  const [showUseConfirm, setShowUseConfirm] = useState(false)
  const [couponToUse, setCouponToUse] = useState<Coupon | null>(null)
<<<<<<< HEAD
  
  // 筛选和排序状态
  const [searchText, setSearchText] = useState('')
  const [selectedType, setSelectedType] = useState<string>('all')
  const [sortBy, setSortBy] = useState<'validUntil' | 'value' | 'createdAt'>('validUntil')
  const [sortOrder, setSortOrder] = useState<'asc' | 'desc'>('asc')
  const [showFilters, setShowFilters] = useState(false)
  const [showExpiringSoon, setShowExpiringSoon] = useState(false)
  
  // 新增高级筛选状态
  const [minValue, setMinValue] = useState<string>('')
  const [maxValue, setMaxValue] = useState<string>('')
  const [selectedStations, setSelectedStations] = useState<string[]>([])
  const [selectedChargers, setSelectedChargers] = useState<string[]>([])
  const [dateRange, setDateRange] = useState<{start: string, end: string}>({start: '', end: ''})
  const [showAdvancedFilters, setShowAdvancedFilters] = useState(false)
  
  // 批量操作状态
  const [selectedCoupons, setSelectedCoupons] = useState<Set<string>>(new Set())
  const [selectAll, setSelectAll] = useState(false)
  const [showBatchActions, setShowBatchActions] = useState(false)
  
  // 智能推荐状态
  const [recommendations, setRecommendations] = useState<Coupon[]>([])
  const [showRecommendations, setShowRecommendations] = useState(false)
  
  // 分页状态
  const [currentPage, setCurrentPage] = useState(1)
  const [pageSize] = useState(10)
  const [hasMore, setHasMore] = useState(false)
  const [totalCount, setTotalCount] = useState(0)
=======
>>>>>>> e8b1d6ae

  // 处理返回功能
  const handleGoBack = () => {
    safeNavigateBack()
<<<<<<< HEAD
  }

  // 处理更多操作
  const handleMoreOptions = () => {
    showSafeActionSheet(
      ['分享', '收藏', '举报', '联系客服', '数据导出', '重置数据'],
      (res) => {
        console.log('选择了操作:', res.tapIndex)
        // 根据选择执行相应操作
        switch (res.tapIndex) {
          case 0:
            showSafeToast('分享功能开发中', 'none')
            break
          case 1:
            showSafeToast('收藏功能开发中', 'none')
            break
          case 2:
            showSafeToast('举报功能开发中', 'none')
            break
          case 3:
            showSafeToast('联系客服功能开发中', 'none')
            break
          case 4:
            handleExportData()
            break
          case 5:
            handleResetData()
            break
          default:
            break
        }
      },
      (error) => {
        console.error('显示操作菜单失败:', error)
        showSafeToast('操作菜单显示失败', 'error')
      }
    )
  }

  // 数据导出功能
  const handleExportData = () => {
    try {
      const exportData = couponService.exportData()
      const blob = new Blob([exportData], { type: 'application/json' })
      const url = URL.createObjectURL(blob)
      const a = document.createElement('a')
      a.href = url
      a.download = `coupons_${new Date().toISOString().split('T')[0]}.json`
      a.click()
      URL.revokeObjectURL(url)
      showSafeToast('数据导出成功', 'success')
    } catch (error) {
      console.error('数据导出失败:', error)
      showSafeToast('数据导出失败', 'error')
    }
  }

  // 重置数据功能
  const handleResetData = () => {
    Taro.showModal({
      title: '确认重置',
      content: '这将重置所有优惠券数据到初始状态，已使用的优惠券将恢复为未使用状态。确定继续吗？',
      success: (res) => {
        if (res.confirm) {
          try {
            couponService.resetToDefault()
            loadCouponsData(true)
            showSafeToast('数据已重置', 'success')
          } catch (error) {
            console.error('重置数据失败:', error)
            showSafeToast('重置数据失败', 'error')
          }
        }
      }
    })
  }

  // 构建查询选项
  const buildQueryOptions = (): CouponQueryOptions => {
    const options: CouponQueryOptions = {
      status: activeTab === 'unused' ? 'unused' : activeTab === 'used' ? 'used' : 'expired',
      sortBy,
      sortOrder,
    }

    if (searchText.trim()) {
      options.search = searchText.trim()
    }

    if (selectedType && selectedType !== 'all') {
      options.type = selectedType as any
    }

    if (showExpiringSoon && activeTab === 'unused') {
      options.expiringSoon = true
    }

    // 新增高级筛选选项
    if (minValue && !isNaN(Number(minValue))) {
      options.minValue = Number(minValue)
    }
    if (maxValue && !isNaN(Number(maxValue))) {
      options.maxValue = Number(maxValue)
    }
    if (dateRange.start) {
      options.validFrom = new Date(dateRange.start)
    }
    if (dateRange.end) {
      options.validUntil = new Date(dateRange.end)
    }

    return options
  }

  // 加载优惠券数据（支持筛选、排序、分页）
  const loadCouponsData = (resetPage = false) => {
    try {
      setLoading(true)
      
      const page = resetPage ? 1 : currentPage
      const queryOptions = buildQueryOptions()
      
      // 使用分页查询
      const result = couponService.getCouponsPaginated(page, pageSize, queryOptions)
      
      if (resetPage) {
        setFilteredCoupons(result.coupons)
        setCurrentPage(1)
      } else {
        // 加载更多时追加数据
        setFilteredCoupons(prev => page === 1 ? result.coupons : [...prev, ...result.coupons])
        setCurrentPage(page)
      }
      
      setHasMore(result.hasMore)
      setTotalCount(result.total)
      
      // 加载所有数据和统计
      const allCoupons = couponService.getAllCoupons()
      const allCounts = couponService.getCounts()
      setCoupons(allCoupons)
      setCounts(allCounts)
      
      // 加载智能推荐
      loadRecommendations()
      
      console.log('✅ 加载优惠券数据成功:', {
        total: result.total,
        currentPage: page,
        pageSize,
        hasMore: result.hasMore,
        filters: queryOptions
      })
      
    } catch (error) {
      console.error('❌ 加载优惠券数据失败:', error)
      showSafeToast('数据加载失败，请重试', 'error')
      
      // 降级到空数据
      setFilteredCoupons([])
      setCoupons([])
      setCounts({ unused: 0, used: 0, expired: 0, total: 0 })
      setHasMore(false)
      setTotalCount(0)
      
      // 3秒后自动重试
      setTimeout(() => {
        if (!loading) {
          console.log('🔄 自动重试加载数据...')
          loadCouponsData(resetPage)
        }
      }, 3000)
    } finally {
      setLoading(false)
    }
  }

  // 加载智能推荐
  const loadRecommendations = () => {
    try {
      // 获取即将过期的优惠券作为推荐
      const expiringSoon = couponService.getExpiringSoonCoupons(7)
      // 获取高价值优惠券
      const highValue = couponService.queryCoupons({
        status: 'unused',
        sortBy: 'value',
        sortOrder: 'desc',
        limit: 3
      })
      
      const recommendations = [...expiringSoon, ...highValue]
        .filter((coupon, index, arr) => arr.findIndex(c => c._id === coupon._id) === index)
        .slice(0, 5)
      
      setRecommendations(recommendations)
    } catch (error) {
      console.error('加载推荐失败:', error)
    }
  }

  // 加载更多数据
  const loadMoreCoupons = () => {
    if (!loading && hasMore) {
      setCurrentPage(prev => {
        const nextPage = prev + 1
        setTimeout(() => loadCouponsData(false), 10)
        return nextPage
      })
    }
  }

  // 重置筛选条件
  const resetFilters = () => {
    setSearchText('')
    setSelectedType('all')
    setSortBy('validUntil')
    setSortOrder('asc')
    setShowExpiringSoon(false)
    setMinValue('')
    setMaxValue('')
    setSelectedStations([])
    setSelectedChargers([])
    setDateRange({start: '', end: ''})
    setCurrentPage(1)
    setTimeout(() => loadCouponsData(true), 10)
  }

  // 应用筛选条件
  const applyFilters = () => {
    setCurrentPage(1)
    loadCouponsData(true)
    setShowFilters(false)
    setShowAdvancedFilters(false)
  }

  // 显示使用确认对话框
  const showUseConfirmDialog = (coupon: Coupon) => {
    setCouponToUse(coupon)
    setShowUseConfirm(true)
  }

=======
  }

  // 处理更多操作
  const handleMoreOptions = () => {
    showSafeActionSheet(
      ['分享', '收藏', '举报', '联系客服'],
      (res) => {
        console.log('选择了操作:', res.tapIndex)
        // 根据选择执行相应操作
        switch (res.tapIndex) {
          case 0:
            showSafeToast('分享功能开发中', 'none')
            break
          case 1:
            showSafeToast('收藏功能开发中', 'none')
            break
          case 2:
            showSafeToast('举报功能开发中', 'none')
            break
          case 3:
            showSafeToast('联系客服功能开发中', 'none')
            break
          default:
            break
        }
      },
      (error) => {
        console.error('显示操作菜单失败:', error)
        showSafeToast('操作菜单显示失败', 'error')
      }
    )
  }

  // 加载模拟数据
  const loadMockData = () => {
    try {
      // 使用数据服务加载数据
      const allCoupons = couponService.getAllCoupons()
      const allCounts = couponService.getCounts()
      
      setCoupons(allCoupons)
      setCounts(allCounts)
      console.log('✅ 从数据服务加载优惠券数据:', allCoupons.length, '张')
    } catch (error) {
      console.error('加载模拟数据失败:', error)
      // 降级到空数据
      setCoupons([])
      setCounts({ unused: 0, used: 0, expired: 0 })
    }
  }

  // 显示使用确认对话框
  const showUseConfirmDialog = (coupon: Coupon) => {
    setCouponToUse(coupon)
    setShowUseConfirm(true)
  }

>>>>>>> e8b1d6ae
  // 确认使用优惠券
  const confirmUseCoupon = () => {
    if (!couponToUse) return
    
    try {
      // 使用数据服务更新优惠券状态
      const usedCoupon = couponService.useCoupon(couponToUse._id)
      
      if (usedCoupon) {
        // 重新加载数据
<<<<<<< HEAD
        loadCouponsData(true)
=======
        loadMockData()
>>>>>>> e8b1d6ae
        showSafeToast('优惠券使用成功！', 'success')
        console.log('✅ 优惠券使用成功:', usedCoupon.title)
      } else {
        showSafeToast('优惠券使用失败，请重试', 'error')
        console.error('❌ 优惠券使用失败')
      }
    } catch (error) {
      console.error('使用优惠券时发生错误:', error)
      showSafeToast('使用优惠券时发生错误', 'error')
    } finally {
      // 关闭确认对话框
      setShowUseConfirm(false)
      setCouponToUse(null)
    }
  }

  // 取消使用优惠券
  const cancelUseCoupon = () => {
    setShowUseConfirm(false)
    setCouponToUse(null)
  }

  // 获取指定状态的优惠券
  const getCouponsByStatus = (status: string) => {
    return coupons.filter(coupon => coupon.status === status)
  }

  // 初始化数据服务
  const initializeDataService = () => {
    try {
      // 加载初始数据
      loadCouponsData(true)
      
      console.log('✅ 数据服务初始化成功')
    } catch (error) {
      console.error('❌ 数据服务初始化失败:', error)
      showSafeToast('数据服务初始化失败', 'error')
    }
  }

  // 格式化优惠券值显示
  const formatCouponValue = (coupon: Coupon) => {
    switch (coupon.type) {
      case 'discount':
        return `${(coupon.value * 10).toFixed(1)}折`
      case 'amount':
        return `¥${coupon.value}`
      case 'free_charge':
        return `${coupon.value}小时`
      case 'points':
        return `${coupon.value}积分`
      default:
        return coupon.value.toString()
    }
  }

  // 格式化日期
  const formatDate = (dateString: string) => {
    const date = new Date(dateString)
    return date.toLocaleDateString('zh-CN')
  }

  // 检查优惠券是否即将过期
  const isExpiringSoon = (validUntil: string) => {
    const now = new Date()
    const expireDate = new Date(validUntil)
    const diffDays = Math.ceil((expireDate.getTime() - now.getTime()) / (1000 * 60 * 60 * 24))
    return diffDays <= 3 && diffDays > 0
  }

  // 批量选择相关函数
  const handleSelectCoupon = (couponId: string) => {
    const newSelected = new Set(selectedCoupons)
    if (newSelected.has(couponId)) {
      newSelected.delete(couponId)
    } else {
      newSelected.add(couponId)
    }
    setSelectedCoupons(newSelected)
    setSelectAll(newSelected.size === getCouponsByStatus(activeTab).length)
  }

  const handleSelectAll = () => {
    if (selectAll) {
      setSelectedCoupons(new Set())
      setSelectAll(false)
    } else {
      const allIds = getCouponsByStatus(activeTab).map(c => c._id)
      setSelectedCoupons(new Set(allIds))
      setSelectAll(true)
    }
  }

  const handleBatchDelete = () => {
    if (selectedCoupons.size === 0) {
      showSafeToast('请先选择要删除的优惠券', 'none')
      return
    }

    Taro.showModal({
      title: '确认删除',
      content: `确定要删除选中的 ${selectedCoupons.size} 张优惠券吗？此操作不可撤销。`,
      success: (res) => {
        if (res.confirm) {
          try {
            let successCount = 0
            selectedCoupons.forEach(id => {
              if (couponService.deleteCoupon(id)) {
                successCount++
              }
            })
            
            setSelectedCoupons(new Set())
            setSelectAll(false)
            loadCouponsData(true)
            showSafeToast(`成功删除 ${successCount} 张优惠券`, 'success')
          } catch (error) {
            console.error('批量删除失败:', error)
            showSafeToast('批量删除失败', 'error')
          }
        }
      }
    })
  }

  const handleBatchUse = () => {
    if (selectedCoupons.size === 0) {
      showSafeToast('请先选择要使用的优惠券', 'none')
      return
    }

    Taro.showModal({
      title: '确认使用',
      content: `确定要使用选中的 ${selectedCoupons.size} 张优惠券吗？使用后不可撤销。`,
      success: (res) => {
        if (res.confirm) {
          try {
            let successCount = 0
            selectedCoupons.forEach(id => {
              if (couponService.useCoupon(id)) {
                successCount++
              }
            })
            
            setSelectedCoupons(new Set())
            setSelectAll(false)
            loadCouponsData(true)
            showSafeToast(`成功使用 ${successCount} 张优惠券`, 'success')
          } catch (error) {
            console.error('批量使用失败:', error)
            showSafeToast('批量使用失败', 'error')
          }
        }
      }
    })
  }

  useLoad(() => {
    console.log('优惠券页面加载中...')
    
    // 检测当前运行环境
    logEnvironmentInfo()
    
<<<<<<< HEAD
    // 初始化数据服务并加载优惠券数据
    initializeDataService()
=======
    // 使用模拟数据系统
    loadMockData()
>>>>>>> e8b1d6ae
    
    // 检查过期优惠券
    setTimeout(() => {
      // checkExpiredCoupons() // Removed
    }, 1000)
  })

<<<<<<< HEAD
  // 刷新优惠券数据
  const refreshCoupons = async () => {
    try {
      setLoading(true)
      console.log('🔄 开始刷新优惠券数据...')
      
      // 重新加载优惠券数据
      loadCouponsData(true)
      
      showSafeToast('数据已刷新', 'success')
    } catch (error) {
      console.error('❌ 刷新优惠券数据失败:', error)
      showSafeToast('数据刷新失败', 'error')
=======
  // 获取优惠券数据（现在使用模拟数据）
  const fetchCoupons = async () => {
    try {
      setLoading(true)
      console.log('🔄 开始加载优惠券数据...')
      
      // 重新加载模拟数据
      loadMockData()
      
      // 检查过期优惠券
      // checkExpiredCoupons() // Removed
      
      showSafeToast('数据已刷新', 'success')
    } catch (error) {
      console.error('❌ 加载优惠券数据失败:', error)
      showSafeToast('数据加载失败', 'error')
>>>>>>> e8b1d6ae
    } finally {
      setLoading(false)
    }
  }

  // 移除重复调用，只在标签页切换时过滤数据，不重新获取
  // useEffect(() => {
  //   fetchCoupons()
  // }, [activeTab])

  return (
    <View className='coupons-page'>
      {/* 头部导航栏 */}
      <View className='header-navbar'>
        <View className='navbar-left' onClick={handleGoBack}>
          <Text className='back-icon'>‹</Text>
        </View>
        <View className='navbar-center'>
          <Text className='navbar-title'>我的优惠券</Text>
        </View>
        <View className='navbar-right'>
<<<<<<< HEAD
          <View className='refresh-button' onClick={() => refreshCoupons()}>
=======
          <View className='refresh-button' onClick={() => fetchCoupons()}>
>>>>>>> e8b1d6ae
            <Text className='refresh-icon'>🔄</Text>
          </View>
          <View className='more-button' onClick={handleMoreOptions}>
            <Text className='more-icon'>⋯</Text>
          </View>
        </View>
      </View>

      {/* 智能推荐区域 */}
      {recommendations.length > 0 && (
        <View className='recommendations-section'>
          <View className='recommendations-header'>
            <Text className='recommendations-title'>💡 智能推荐</Text>
            <View className='recommendations-toggle' onClick={() => setShowRecommendations(!showRecommendations)}>
              <Text className='toggle-icon'>{showRecommendations ? '▼' : '▶'}</Text>
            </View>
          </View>
          {showRecommendations && (
            <View className='recommendations-list'>
              {recommendations.map((coupon) => (
                <View key={coupon._id} className='recommendation-item'>
                  <View className='recommendation-content'>
                    <Text className='recommendation-title'>{coupon.title}</Text>
                    <Text className='recommendation-value'>{formatCouponValue(coupon)}</Text>
                    {isExpiringSoon(coupon.validUntil) && (
                      <Text className='expiring-badge'>即将过期</Text>
                    )}
                  </View>
                  {coupon.status === 'unused' && (
                    <View className='recommendation-action' onClick={() => showUseConfirmDialog(coupon)}>
                      <Text className='action-text'>立即使用</Text>
                    </View>
                  )}
                </View>
              ))}
            </View>
          )}
        </View>
      )}

      {/* 导航标签页 */}
      <View className='tabs-section'>
        <View className='tabs-header'>
          <View 
            className={`tab ${activeTab === 'unused' ? 'active' : ''}`}
            onClick={() => setActiveTab('unused')}
          >
            待使用({counts.unused})
          </View>
          <View 
            className={`tab ${activeTab === 'used' ? 'active' : ''}`}
            onClick={() => setActiveTab('used')}
          >
            已使用({counts.used})
          </View>
          <View 
            className={`tab ${activeTab === 'expired' ? 'active' : ''}`}
            onClick={() => setActiveTab('expired')}
          >
            已过期({counts.expired})
          </View>
        </View>
        
        {/* 数据统计信息 */}
        <View className='stats-info'>
          <Text className='stats-text'>
            共 {counts.total} 张优惠券 • 
            {activeTab === 'unused' ? '待使用' : activeTab === 'used' ? '已使用' : '已过期'}: {getCouponsByStatus(activeTab).length} 张
          </Text>
        </View>
      </View>

      {/* 高级筛选器 */}
      <View className='filters-section'>
        <View className='filters-header'>
          <View className='filters-toggle' onClick={() => setShowFilters(!showFilters)}>
            <Text className='toggle-text'>🔍 筛选器</Text>
            <Text className='toggle-icon'>{showFilters ? '▼' : '▶'}</Text>
          </View>
          <View className='filters-actions'>
            <View className='filter-button' onClick={() => setShowAdvancedFilters(!showAdvancedFilters)}>
              <Text className='button-text'>高级</Text>
            </View>
            <View className='filter-button' onClick={resetFilters}>
              <Text className='button-text'>重置</Text>
            </View>
          </View>
        </View>
        
        {showFilters && (
          <View className='filters-content'>
            {/* 基础筛选 */}
            <View className='filter-row'>
              <View className='filter-item'>
                <Text className='filter-label'>搜索</Text>
                <Input 
                  className='filter-input'
                  placeholder='搜索优惠券标题或描述'
                  value={searchText}
                  onInput={(e) => setSearchText(e.detail.value)}
                />
              </View>
            </View>
            
            <View className='filter-row'>
              <View className='filter-item'>
                <Text className='filter-label'>类型</Text>
                <Picker 
                  mode='selector' 
                  range={['全部', '折扣券', '满减券', '免费券', '积分券']}
                  value={['all', 'discount', 'amount', 'free_charge', 'points'].indexOf(selectedType)}
                  onChange={(e) => setSelectedType(['all', 'discount', 'amount', 'free_charge', 'points'][e.detail.value])}
                >
                  <View className='picker-display'>
                    <Text className='picker-text'>
                      {selectedType === 'all' ? '全部' : 
                       selectedType === 'discount' ? '折扣券' : 
                       selectedType === 'amount' ? '满减券' : 
                       selectedType === 'free_charge' ? '免费券' : '积分券'}
                    </Text>
                    <Text className='picker-arrow'>▼</Text>
                  </View>
                </Picker>
              </View>
              
              <View className='filter-item'>
                <Text className='filter-label'>排序</Text>
                <Picker 
                  mode='selector' 
                  range={['有效期', '面值', '创建时间']}
                  value={['validUntil', 'value', 'createdAt'].indexOf(sortBy)}
                  onChange={(e) => setSortBy(['validUntil', 'value', 'createdAt'][e.detail.value] as any)}
                >
                  <View className='picker-display'>
                    <Text className='picker-text'>
                      {sortBy === 'validUntil' ? '有效期' : 
                       sortBy === 'value' ? '面值' : '创建时间'}
                    </Text>
                    <Text className='picker-arrow'>▼</Text>
                  </View>
                </Picker>
              </View>
            </View>
            
            <View className='filter-row'>
              <View className='filter-item'>
                <Text className='filter-label'>排序方向</Text>
                <View className='sort-direction'>
                  <View 
                    className={`direction-btn ${sortOrder === 'asc' ? 'active' : ''}`}
                    onClick={() => setSortOrder('asc')}
                  >
                    <Text className='direction-text'>↑ 升序</Text>
                  </View>
                  <View 
                    className={`direction-btn ${sortOrder === 'desc' ? 'active' : ''}`}
                    onClick={() => setSortOrder('desc')}
                  >
                    <Text className='direction-text'>↓ 降序</Text>
                  </View>
                </View>
              </View>
              
              <View className='filter-item'>
                <Text className='filter-label'>即将过期</Text>
                <View className='checkbox-wrapper'>
                  <View 
                    className={`checkbox ${showExpiringSoon ? 'checked' : ''}`}
                    onClick={() => setShowExpiringSoon(!showExpiringSoon)}
                  >
                    {showExpiringSoon && <Text className='checkmark'>✓</Text>}
                  </View>
                  <Text className='checkbox-label'>显示3天内过期</Text>
                </View>
              </View>
            </View>
            
            {/* 高级筛选 */}
            {showAdvancedFilters && (
              <>
                <View className='filter-row'>
                  <View className='filter-item'>
                    <Text className='filter-label'>面值范围</Text>
                    <View className='value-range'>
                      <Input 
                        className='range-input'
                        placeholder='最小值'
                        value={minValue}
                        onInput={(e) => setMinValue(e.detail.value)}
                      />
                      <Text className='range-separator'>-</Text>
                      <Input 
                        className='range-input'
                        placeholder='最大值'
                        value={maxValue}
                        onInput={(e) => setMaxValue(e.detail.value)}
                      />
                    </View>
                  </View>
                </View>
                
                <View className='filter-row'>
                  <View className='filter-item'>
                    <Text className='filter-label'>有效期范围</Text>
                    <View className='date-range'>
                      <Input 
                        className='date-input'
                        placeholder='开始日期'
                        value={dateRange.start}
                        onInput={(e) => setDateRange(prev => ({...prev, start: e.detail.value}))}
                      />
                      <Text className='range-separator'>至</Text>
                      <Input 
                        className='date-input'
                        placeholder='结束日期'
                        value={dateRange.end}
                        onInput={(e) => setDateRange(prev => ({...prev, end: e.detail.value}))}
                      />
                    </View>
                  </View>
                </View>
              </>
            )}
            
            <View className='filter-actions'>
              <View className='apply-button' onClick={applyFilters}>
                <Text className='button-text'>应用筛选</Text>
              </View>
            </View>
          </View>
        )}
      </View>

      {/* 批量操作栏 */}
      {activeTab === 'unused' && (
        <View className='batch-actions-bar'>
          <View className='batch-select'>
            <View className='select-all' onClick={handleSelectAll}>
              <View className={`checkbox ${selectAll ? 'checked' : ''}`}>
                {selectAll && <Text className='checkmark'>✓</Text>}
              </View>
              <Text className='select-text'>全选</Text>
            </View>
            <Text className='selected-count'>
              已选择 {selectedCoupons.size} 张
            </Text>
          </View>
          
          {selectedCoupons.size > 0 && (
            <View className='batch-buttons'>
              <View className='batch-btn use' onClick={handleBatchUse}>
                <Text className='btn-text'>批量使用</Text>
              </View>
              <View className='batch-btn delete' onClick={handleBatchDelete}>
                <Text className='btn-text'>批量删除</Text>
              </View>
            </View>
          )}
        </View>
      )}

      {/* 主要内容区域 */}
      <View className='main-content'>
        {loading ? (
          <View className='loading-state'>
            <View className='loading-spinner'></View>
            <Text className='loading-text'>加载中...</Text>
            <Text className='loading-subtext'>正在获取您的优惠券信息</Text>
          </View>
        ) : getCouponsByStatus(activeTab).length > 0 ? (
          <View className='coupons-list'>
            {getCouponsByStatus(activeTab).map((coupon) => (
              <View key={coupon._id} className='coupon-item'>
                {/* 批量选择复选框 */}
                {activeTab === 'unused' && (
                  <View className='coupon-select'>
                    <View 
                      className={`checkbox ${selectedCoupons.has(coupon._id) ? 'checked' : ''}`}
                      onClick={() => handleSelectCoupon(coupon._id)}
                    >
                      {selectedCoupons.has(coupon._id) && <Text className='checkmark'>✓</Text>}
                    </View>
                  </View>
                )}
                
                <View className='coupon-header'>
                  <View className='coupon-type'>
                    <Text className='type-icon'>
                      {coupon.type === 'discount' ? '🏷️' : 
                       coupon.type === 'amount' ? '💰' : 
                       coupon.type === 'free_charge' ? '⚡' : '🎯'}
                    </Text>
                    <Text className='type-text'>
                      {coupon.type === 'discount' ? '折扣券' : 
                       coupon.type === 'amount' ? '满减券' : 
                       coupon.type === 'free_charge' ? '免费券' : '积分券'}
                    </Text>
                  </View>
                  <View className='coupon-value'>
                    <Text className='value-text'>{formatCouponValue(coupon)}</Text>
                  </View>
                </View>
                
                <View className='coupon-content'>
                  <Text className='coupon-title'>{coupon.title}</Text>
                  <Text className='coupon-desc'>{coupon.description}</Text>
                  
                  {coupon.minAmount && (
                    <Text className='coupon-condition'>
                      满¥{coupon.minAmount}可用
                    </Text>
                  )}
                  
                  {coupon.conditions && coupon.conditions.length > 0 && (
                    <View className='coupon-conditions'>
                      {coupon.conditions.map((condition, index) => (
                        <Text key={index} className='condition-item'>• {condition}</Text>
                      ))}
                    </View>
                  )}
                </View>
                
                <View className='coupon-footer'>
                  <Text className='valid-date'>
                    有效期至: {formatDate(coupon.validUntil)}
                  </Text>
                  {isExpiringSoon(coupon.validUntil) && (
                    <View className='expiring-soon'>
                      <Text className='expiring-text'>即将过期</Text>
                    </View>
                  )}
                  
                  {/* 使用按钮 - 只在未使用的优惠券上显示 */}
                  {coupon.status === 'unused' && (
                    <View className='use-button-container'>
                      <View className='use-button' onClick={() => showUseConfirmDialog(coupon)}>
                        <Text className='use-button-text'>使用优惠券</Text>
                      </View>
                    </View>
                  )}
                </View>
              </View>
            ))}
            
            {/* 加载更多按钮 */}
            {hasMore && (
              <View className='load-more' onClick={loadMoreCoupons}>
                <Text className='load-more-text'>加载更多优惠券</Text>
              </View>
            )}
          </View>
        ) : (
          <View className='empty-state'>
            <View className='wallet-illustration'>
              <View className='wallet-icon'>💼</View>
              <View className='money-symbol'>¥</View>
              <View className='paper-stack'></View>
            </View>
            <Text className='empty-text'>
              {activeTab === 'unused' ? '暂无可用优惠券' :
               activeTab === 'used' ? '暂无已使用优惠券' : '暂无已过期优惠券'}
            </Text>
            <Text className='empty-subtext'>
              尝试调整筛选条件或刷新页面
            </Text>
          </View>
        )}
      </View>

      {/* 添加/编辑优惠券模态框 */}
      {/* Removed Add/Edit Modal */}

      {/* 使用优惠券确认对话框 */}
      {showUseConfirm && couponToUse && (
        <View className='modal-overlay' onClick={cancelUseCoupon}>
          <View className='modal-content use-confirm-modal' onClick={(e) => e.stopPropagation()}>
            <View className='modal-header'>
              <Text className='modal-title'>使用优惠券</Text>
              <View className='modal-close' onClick={cancelUseCoupon}>
                <Text className='close-icon'>×</Text>
              </View>
            </View>
            
            <View className='modal-body'>
              <View className='coupon-preview'>
                <View className='coupon-preview-header'>
                  <Text className='coupon-preview-title'>{couponToUse.title}</Text>
                  <View className='coupon-preview-value'>
                    <Text className='value-text'>{formatCouponValue(couponToUse)}</Text>
                  </View>
                </View>
                
                <Text className='coupon-preview-desc'>{couponToUse.description}</Text>
                
                {couponToUse.minAmount && (
                  <Text className='coupon-preview-condition'>
                    满¥{couponToUse.minAmount}可用
                  </Text>
                )}
                
                <Text className='coupon-preview-validity'>
                  有效期至: {formatDate(couponToUse.validUntil)}
                </Text>
              </View>
              
              <View className='use-notice'>
                <Text className='notice-title'>使用须知：</Text>
                <Text className='notice-text'>• 使用后优惠券将标记为已使用</Text>
                <Text className='notice-text'>• 使用后不可撤销或重复使用</Text>
                <Text className='notice-text'>• 请在有效期内使用</Text>
              </View>
            </View>
            
            <View className='modal-footer'>
              <View className='modal-button cancel' onClick={cancelUseCoupon}>
                <Text className='button-text'>取消</Text>
              </View>
              <View className='modal-button confirm use' onClick={confirmUseCoupon}>
                <Text className='button-text'>确认使用</Text>
              </View>
            </View>
          </View>
        </View>
      )}
    </View>
  )
}<|MERGE_RESOLUTION|>--- conflicted
+++ resolved
@@ -1,14 +1,10 @@
 import { View, Text, Input, Picker } from '@tarojs/components'
 import { useLoad } from '@tarojs/taro'
 import Taro from '@tarojs/taro'
-import { useState, useEffect } from 'react'
+import { useState } from 'react'
 import { showSafeToast, safeNavigateBack, showSafeActionSheet } from '../../utils/taroUtils'
 import { logEnvironmentInfo } from '../../utils/environment'
-<<<<<<< HEAD
-import couponService, { Coupon, CouponCounts, CouponQueryOptions } from '../../services/couponService'
-=======
 import couponService, { Coupon, CouponCounts } from '../../services/couponService'
->>>>>>> e8b1d6ae
 import './coupons.scss'
 
 // 使用数据服务管理优惠券数据
@@ -16,292 +12,29 @@
 export default function Coupons() {
   const [activeTab, setActiveTab] = useState<'unused' | 'used' | 'expired'>('unused')
   const [coupons, setCoupons] = useState<Coupon[]>([])
-  const [filteredCoupons, setFilteredCoupons] = useState<Coupon[]>([])
   const [counts, setCounts] = useState<CouponCounts>({ unused: 0, used: 0, expired: 0, total: 0 })
   const [loading, setLoading] = useState(false)
   const [showUseConfirm, setShowUseConfirm] = useState(false)
   const [couponToUse, setCouponToUse] = useState<Coupon | null>(null)
-<<<<<<< HEAD
-  
-  // 筛选和排序状态
   const [searchText, setSearchText] = useState('')
   const [selectedType, setSelectedType] = useState<string>('all')
   const [sortBy, setSortBy] = useState<'validUntil' | 'value' | 'createdAt'>('validUntil')
   const [sortOrder, setSortOrder] = useState<'asc' | 'desc'>('asc')
   const [showFilters, setShowFilters] = useState(false)
   const [showExpiringSoon, setShowExpiringSoon] = useState(false)
-  
-  // 新增高级筛选状态
   const [minValue, setMinValue] = useState<string>('')
   const [maxValue, setMaxValue] = useState<string>('')
-  const [selectedStations, setSelectedStations] = useState<string[]>([])
-  const [selectedChargers, setSelectedChargers] = useState<string[]>([])
+  const [selectedCoupons, setSelectedCoupons] = useState<Set<string>>(new Set())
+  const [selectAll, setSelectAll] = useState(false)
+  const [showRecommendations, setShowRecommendations] = useState(false)
+  const [hasMore, setHasMore] = useState(false)
+  const [recommendations] = useState<Coupon[]>([])
   const [dateRange, setDateRange] = useState<{start: string, end: string}>({start: '', end: ''})
   const [showAdvancedFilters, setShowAdvancedFilters] = useState(false)
-  
-  // 批量操作状态
-  const [selectedCoupons, setSelectedCoupons] = useState<Set<string>>(new Set())
-  const [selectAll, setSelectAll] = useState(false)
-  const [showBatchActions, setShowBatchActions] = useState(false)
-  
-  // 智能推荐状态
-  const [recommendations, setRecommendations] = useState<Coupon[]>([])
-  const [showRecommendations, setShowRecommendations] = useState(false)
-  
-  // 分页状态
-  const [currentPage, setCurrentPage] = useState(1)
-  const [pageSize] = useState(10)
-  const [hasMore, setHasMore] = useState(false)
-  const [totalCount, setTotalCount] = useState(0)
-=======
->>>>>>> e8b1d6ae
 
   // 处理返回功能
   const handleGoBack = () => {
     safeNavigateBack()
-<<<<<<< HEAD
-  }
-
-  // 处理更多操作
-  const handleMoreOptions = () => {
-    showSafeActionSheet(
-      ['分享', '收藏', '举报', '联系客服', '数据导出', '重置数据'],
-      (res) => {
-        console.log('选择了操作:', res.tapIndex)
-        // 根据选择执行相应操作
-        switch (res.tapIndex) {
-          case 0:
-            showSafeToast('分享功能开发中', 'none')
-            break
-          case 1:
-            showSafeToast('收藏功能开发中', 'none')
-            break
-          case 2:
-            showSafeToast('举报功能开发中', 'none')
-            break
-          case 3:
-            showSafeToast('联系客服功能开发中', 'none')
-            break
-          case 4:
-            handleExportData()
-            break
-          case 5:
-            handleResetData()
-            break
-          default:
-            break
-        }
-      },
-      (error) => {
-        console.error('显示操作菜单失败:', error)
-        showSafeToast('操作菜单显示失败', 'error')
-      }
-    )
-  }
-
-  // 数据导出功能
-  const handleExportData = () => {
-    try {
-      const exportData = couponService.exportData()
-      const blob = new Blob([exportData], { type: 'application/json' })
-      const url = URL.createObjectURL(blob)
-      const a = document.createElement('a')
-      a.href = url
-      a.download = `coupons_${new Date().toISOString().split('T')[0]}.json`
-      a.click()
-      URL.revokeObjectURL(url)
-      showSafeToast('数据导出成功', 'success')
-    } catch (error) {
-      console.error('数据导出失败:', error)
-      showSafeToast('数据导出失败', 'error')
-    }
-  }
-
-  // 重置数据功能
-  const handleResetData = () => {
-    Taro.showModal({
-      title: '确认重置',
-      content: '这将重置所有优惠券数据到初始状态，已使用的优惠券将恢复为未使用状态。确定继续吗？',
-      success: (res) => {
-        if (res.confirm) {
-          try {
-            couponService.resetToDefault()
-            loadCouponsData(true)
-            showSafeToast('数据已重置', 'success')
-          } catch (error) {
-            console.error('重置数据失败:', error)
-            showSafeToast('重置数据失败', 'error')
-          }
-        }
-      }
-    })
-  }
-
-  // 构建查询选项
-  const buildQueryOptions = (): CouponQueryOptions => {
-    const options: CouponQueryOptions = {
-      status: activeTab === 'unused' ? 'unused' : activeTab === 'used' ? 'used' : 'expired',
-      sortBy,
-      sortOrder,
-    }
-
-    if (searchText.trim()) {
-      options.search = searchText.trim()
-    }
-
-    if (selectedType && selectedType !== 'all') {
-      options.type = selectedType as any
-    }
-
-    if (showExpiringSoon && activeTab === 'unused') {
-      options.expiringSoon = true
-    }
-
-    // 新增高级筛选选项
-    if (minValue && !isNaN(Number(minValue))) {
-      options.minValue = Number(minValue)
-    }
-    if (maxValue && !isNaN(Number(maxValue))) {
-      options.maxValue = Number(maxValue)
-    }
-    if (dateRange.start) {
-      options.validFrom = new Date(dateRange.start)
-    }
-    if (dateRange.end) {
-      options.validUntil = new Date(dateRange.end)
-    }
-
-    return options
-  }
-
-  // 加载优惠券数据（支持筛选、排序、分页）
-  const loadCouponsData = (resetPage = false) => {
-    try {
-      setLoading(true)
-      
-      const page = resetPage ? 1 : currentPage
-      const queryOptions = buildQueryOptions()
-      
-      // 使用分页查询
-      const result = couponService.getCouponsPaginated(page, pageSize, queryOptions)
-      
-      if (resetPage) {
-        setFilteredCoupons(result.coupons)
-        setCurrentPage(1)
-      } else {
-        // 加载更多时追加数据
-        setFilteredCoupons(prev => page === 1 ? result.coupons : [...prev, ...result.coupons])
-        setCurrentPage(page)
-      }
-      
-      setHasMore(result.hasMore)
-      setTotalCount(result.total)
-      
-      // 加载所有数据和统计
-      const allCoupons = couponService.getAllCoupons()
-      const allCounts = couponService.getCounts()
-      setCoupons(allCoupons)
-      setCounts(allCounts)
-      
-      // 加载智能推荐
-      loadRecommendations()
-      
-      console.log('✅ 加载优惠券数据成功:', {
-        total: result.total,
-        currentPage: page,
-        pageSize,
-        hasMore: result.hasMore,
-        filters: queryOptions
-      })
-      
-    } catch (error) {
-      console.error('❌ 加载优惠券数据失败:', error)
-      showSafeToast('数据加载失败，请重试', 'error')
-      
-      // 降级到空数据
-      setFilteredCoupons([])
-      setCoupons([])
-      setCounts({ unused: 0, used: 0, expired: 0, total: 0 })
-      setHasMore(false)
-      setTotalCount(0)
-      
-      // 3秒后自动重试
-      setTimeout(() => {
-        if (!loading) {
-          console.log('🔄 自动重试加载数据...')
-          loadCouponsData(resetPage)
-        }
-      }, 3000)
-    } finally {
-      setLoading(false)
-    }
-  }
-
-  // 加载智能推荐
-  const loadRecommendations = () => {
-    try {
-      // 获取即将过期的优惠券作为推荐
-      const expiringSoon = couponService.getExpiringSoonCoupons(7)
-      // 获取高价值优惠券
-      const highValue = couponService.queryCoupons({
-        status: 'unused',
-        sortBy: 'value',
-        sortOrder: 'desc',
-        limit: 3
-      })
-      
-      const recommendations = [...expiringSoon, ...highValue]
-        .filter((coupon, index, arr) => arr.findIndex(c => c._id === coupon._id) === index)
-        .slice(0, 5)
-      
-      setRecommendations(recommendations)
-    } catch (error) {
-      console.error('加载推荐失败:', error)
-    }
-  }
-
-  // 加载更多数据
-  const loadMoreCoupons = () => {
-    if (!loading && hasMore) {
-      setCurrentPage(prev => {
-        const nextPage = prev + 1
-        setTimeout(() => loadCouponsData(false), 10)
-        return nextPage
-      })
-    }
-  }
-
-  // 重置筛选条件
-  const resetFilters = () => {
-    setSearchText('')
-    setSelectedType('all')
-    setSortBy('validUntil')
-    setSortOrder('asc')
-    setShowExpiringSoon(false)
-    setMinValue('')
-    setMaxValue('')
-    setSelectedStations([])
-    setSelectedChargers([])
-    setDateRange({start: '', end: ''})
-    setCurrentPage(1)
-    setTimeout(() => loadCouponsData(true), 10)
-  }
-
-  // 应用筛选条件
-  const applyFilters = () => {
-    setCurrentPage(1)
-    loadCouponsData(true)
-    setShowFilters(false)
-    setShowAdvancedFilters(false)
-  }
-
-  // 显示使用确认对话框
-  const showUseConfirmDialog = (coupon: Coupon) => {
-    setCouponToUse(coupon)
-    setShowUseConfirm(true)
-  }
-
-=======
   }
 
   // 处理更多操作
@@ -349,7 +82,7 @@
       console.error('加载模拟数据失败:', error)
       // 降级到空数据
       setCoupons([])
-      setCounts({ unused: 0, used: 0, expired: 0 })
+      setCounts({ unused: 0, used: 0, expired: 0, total: 0 })
     }
   }
 
@@ -359,7 +92,6 @@
     setShowUseConfirm(true)
   }
 
->>>>>>> e8b1d6ae
   // 确认使用优惠券
   const confirmUseCoupon = () => {
     if (!couponToUse) return
@@ -370,11 +102,7 @@
       
       if (usedCoupon) {
         // 重新加载数据
-<<<<<<< HEAD
-        loadCouponsData(true)
-=======
         loadMockData()
->>>>>>> e8b1d6ae
         showSafeToast('优惠券使用成功！', 'success')
         console.log('✅ 优惠券使用成功:', usedCoupon.title)
       } else {
@@ -402,18 +130,64 @@
     return coupons.filter(coupon => coupon.status === status)
   }
 
-  // 初始化数据服务
-  const initializeDataService = () => {
+  // 加载优惠券数据
+  const loadCouponsData = (refresh: boolean = false) => {
     try {
-      // 加载初始数据
-      loadCouponsData(true)
+      if (refresh) {
+        setHasMore(true)
+      }
       
-      console.log('✅ 数据服务初始化成功')
+      // 使用数据服务加载数据
+      const allCoupons = couponService.getAllCoupons()
+      const allCounts = couponService.getCounts()
+      
+      setCoupons(allCoupons)
+      setCounts(allCounts)
+      console.log('✅ 从数据服务加载优惠券数据:', allCoupons.length, '张')
     } catch (error) {
-      console.error('❌ 数据服务初始化失败:', error)
-      showSafeToast('数据服务初始化失败', 'error')
-    }
-  }
+      console.error('加载优惠券数据失败:', error)
+      showSafeToast('加载数据失败', 'error')
+    }
+  }
+
+  // 加载更多优惠券
+  const loadMoreCoupons = () => {
+    if (!hasMore || loading) return
+    
+    setLoading(true)
+    try {
+      // 模拟分页加载
+      setTimeout(() => {
+        setHasMore(false) // 假设没有更多数据
+        setLoading(false)
+      }, 1000)
+    } catch (error) {
+      console.error('加载更多数据失败:', error)
+      setLoading(false)
+    }
+  }
+
+  // 重置筛选器
+  const resetFilters = () => {
+    setSearchText('')
+    setSelectedType('all')
+    setSortBy('validUntil')
+    setSortOrder('asc')
+    setMinValue('')
+    setMaxValue('')
+    setDateRange({start: '', end: ''})
+    setShowAdvancedFilters(false)
+    setShowFilters(false)
+  }
+
+  // 应用筛选器
+  const applyFilters = () => {
+    // 这里可以实现筛选逻辑
+    console.log('应用筛选器')
+    setShowFilters(false)
+  }
+
+
 
   // 格式化优惠券值显示
   const formatCouponValue = (coupon: Coupon) => {
@@ -538,13 +312,8 @@
     // 检测当前运行环境
     logEnvironmentInfo()
     
-<<<<<<< HEAD
-    // 初始化数据服务并加载优惠券数据
-    initializeDataService()
-=======
     // 使用模拟数据系统
     loadMockData()
->>>>>>> e8b1d6ae
     
     // 检查过期优惠券
     setTimeout(() => {
@@ -552,21 +321,6 @@
     }, 1000)
   })
 
-<<<<<<< HEAD
-  // 刷新优惠券数据
-  const refreshCoupons = async () => {
-    try {
-      setLoading(true)
-      console.log('🔄 开始刷新优惠券数据...')
-      
-      // 重新加载优惠券数据
-      loadCouponsData(true)
-      
-      showSafeToast('数据已刷新', 'success')
-    } catch (error) {
-      console.error('❌ 刷新优惠券数据失败:', error)
-      showSafeToast('数据刷新失败', 'error')
-=======
   // 获取优惠券数据（现在使用模拟数据）
   const fetchCoupons = async () => {
     try {
@@ -583,7 +337,6 @@
     } catch (error) {
       console.error('❌ 加载优惠券数据失败:', error)
       showSafeToast('数据加载失败', 'error')
->>>>>>> e8b1d6ae
     } finally {
       setLoading(false)
     }
@@ -605,11 +358,7 @@
           <Text className='navbar-title'>我的优惠券</Text>
         </View>
         <View className='navbar-right'>
-<<<<<<< HEAD
-          <View className='refresh-button' onClick={() => refreshCoupons()}>
-=======
           <View className='refresh-button' onClick={() => fetchCoupons()}>
->>>>>>> e8b1d6ae
             <Text className='refresh-icon'>🔄</Text>
           </View>
           <View className='more-button' onClick={handleMoreOptions}>
