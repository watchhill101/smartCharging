import { View, Text } from '@tarojs/components'
import { useLoad } from '@tarojs/taro'
import Taro from '@tarojs/taro'
import { useState } from 'react'
import stationDetailsData from '../../data/stationDetails.json'
import commentsData from '../../data/comments.json'
import './xiangx.scss'

// 声明微信小程序全局对象类型
declare global {
  interface Window {
    wx?: any
  }
  const wx: any
}

// 充电站详情数据接口
interface ChargingStationDetail {
  _id: string
  name: string
  address: string
  location: {
    type: 'Point'
    coordinates: [number, number]
  }
  operator: string
  operatingHours: {
    open: string
    close: string
  }
  parkingFee: number
  photos: string[]
  chargers: Array<{
    chargerId: string
    type: 'fast' | 'slow'
    power: number
    status: 'available' | 'busy' | 'offline'
    pricing: {
      electricityFee: number
      serviceFee: number
    }
  }>
  rating: number
  reviewCount: number
  distance?: number
  createdAt: string
  updatedAt: string
}

export default function XiangX() {
  const [stationInfo, setStationInfo] = useState<ChargingStationDetail | null>(null)
  const [activeTab, setActiveTab] = useState<'details' | 'terminals'>('details')
  const [userPhotos, setUserPhotos] = useState<string[]>([])
  const [isTakingPhoto, setIsTakingPhoto] = useState(false)
  const [showMapSelectorModal, setShowMapSelectorModal] = useState(false)
  const [mapSelectorData, setMapSelectorData] = useState<{
    maps: Array<{name: string, url: string}>
    lat: number
    lng: number
    name: string
    address: string
  } | null>(null)
  
  // 评论区相关状态
  const [showComments, setShowComments] = useState(false)
  const [commentText, setCommentText] = useState('')
  const [userRating, setUserRating] = useState(5)
  const [comments, setComments] = useState<Array<{
    id: string
    user: string
    avatar: string
    content: string
    rating: number
    time: string
    likes: number
  }>>([])

  // 从JSON文件导入充电站详情数据
  const mockStationData: ChargingStationDetail = stationDetailsData[0] as unknown as ChargingStationDetail

  // 处理返回功能
  const handleGoBack = () => {
    try {
      if (typeof Taro.navigateBack === 'function') {
        Taro.navigateBack({
          fail: () => fallbackToSwitchTab()
        })
        return
      }
      fallbackToSwitchTab()
    } catch (error) {
      fallbackToSwitchTab()
    }
  }

  // 备选返回方案：使用switchTab
  const fallbackToSwitchTab = () => {
    try {
      if (typeof Taro.switchTab === 'function') {
        Taro.switchTab({ url: '/pages/index/index' })
      } else {
        fallbackToBrowser()
      }
    } catch (error) {
      fallbackToBrowser()
    }
  }

  // 最后的备选方案：浏览器导航
  const fallbackToBrowser = () => {
    try {
      if (window.history && window.history.length > 1) {
        window.history.back()
      } else {
        window.location.hash = '#/pages/index/index'
      }
    } catch (error) {
      try {
        window.location.href = '/pages/index/index'
      } catch (finalError) {
        if (typeof Taro.showToast === 'function') {
          Taro.showToast({
            title: '返回失败，请手动返回',
            icon: 'error',
            duration: 3000
          })
        }
      }
    }
  }

  // 选择终端并跳转开始充电
  const handleSelectTerminal = (charger: ChargingStationDetail['chargers'][number], index: number) => {
    try {
      const payload = {
<<<<<<< HEAD
        terminalId: charger.chargerId,
=======
>>>>>>> 368924e2
        stationId: stationInfo?._id,
        stationName: stationInfo?.name,
        address: stationInfo?.address,
        chargerOrder: index + 1,
<<<<<<< HEAD
=======
        chargerId: charger.chargerId,
>>>>>>> 368924e2
        chargerType: charger.type,
        chargerPower: charger.power,
        pricePerKwh: (charger.pricing.electricityFee + charger.pricing.serviceFee).toFixed(4),
        currentPeriod: `${stationInfo?.operatingHours.open}-${stationInfo?.operatingHours.close}`
      }

      if (typeof Taro.setStorageSync === 'function') {
        Taro.setStorageSync('selected_terminal', payload)
      } else {
        localStorage.setItem('selected_terminal', JSON.stringify(payload))
      }

      Taro.navigateTo({ url: '/pages/charging/start/index' })
    } catch (error) {
      Taro.showToast({ title: '选择终端失败', icon: 'none' })
    }
  }

  // 处理导航
  const handleNavigate = () => {
    if (stationInfo) {
      const [lng, lat] = stationInfo.location.coordinates
      const stationName = stationInfo.name
      const stationAddress = stationInfo.address
      
      try {
        if (typeof Taro.openLocation === 'function') {
          Taro.openLocation({
            latitude: lat,
            longitude: lng,
            name: stationName,
            address: stationAddress,
            scale: 18,
            fail: () => {
              openMapWithUniversalLink(lat, lng, stationName, stationAddress)
            }
          })
        } else {
          openMapWithUniversalLink(lat, lng, stationName, stationAddress)
        }
      } catch (error) {
        openMapWithUniversalLink(lat, lng, stationName, stationAddress)
      }
    }
  }

  // 使用通用地图链接打开地图应用
  const openMapWithUniversalLink = (lat: number, lng: number, name: string, address: string) => {
    try {
      const maps = [
        {
          name: '高德地图',
          url: `amapuri://route/plan/?sid=BGVIS1&slat=&slon=&sname=我的位置&did=BGVIS2&dlat=${lat}&dlon=${lng}&dname=${encodeURIComponent(name)}&dev=0&t=0`
        },
        {
          name: '百度地图',
          url: `baidumap://map/direction?destination=latlng:${lat},${lng}|name:${encodeURIComponent(name)}&mode=driving&region=${encodeURIComponent(address)}`
        },
        {
          name: '腾讯地图',
          url: `qqmap://map/routeplan?type=drive&to=${encodeURIComponent(name)}&tocoord=${lat},${lng}&referer=myapp`
        }
      ]

      let opened = false
      
      if (typeof wx !== 'undefined' && wx.openLocation) {
        wx.openLocation({
          latitude: lat,
          longitude: lng,
          name: name,
          address: address,
          scale: 18,
          success: () => {
            opened = true
          }
        })
      }

      if (!opened) {
        openMapSelectorModal(maps, lat, lng, name, address)
      }
    } catch (error) {
      showCoordinateInfo(lat, lng, name, address)
    }
  }

  // 显示地图选择器模态框
  const openMapSelectorModal = (maps: Array<{name: string, url: string}>, lat: number, lng: number, name: string, address: string) => {
    setMapSelectorData({ maps, lat, lng, name, address })
    setShowMapSelectorModal(true)
  }

  // 处理地图应用选择
  const handleMapSelection = (selectedMap: {name: string, url: string}) => {
    setShowMapSelectorModal(false)
    try {
      openMapInBrowser(selectedMap.url, selectedMap.name)
    } catch (error) {
      openMapInBrowser(selectedMap.url, selectedMap.name)
    }
  }

  // 关闭地图选择器
  const closeMapSelector = () => {
    setShowMapSelectorModal(false)
    setMapSelectorData(null)
  }

  // 在浏览器中打开地图
  const openMapInBrowser = (url: string, mapName: string) => {
    try {
      const newWindow = window.open(url, '_blank')
      if (newWindow) {
        if (typeof Taro.showToast === 'function') {
          Taro.showToast({
            title: `已打开${mapName}`,
            icon: 'success',
            duration: 2000
          })
        }
      } else {
        window.location.href = url
      }
    } catch (error) {
      showCoordinateInfo(0, 0, '', '')
    }
  }

  // 显示坐标信息
  const showCoordinateInfo = (lat: number, lng: number, name: string, address: string) => {
    try {
      if (typeof Taro.showModal === 'function') {
        Taro.showModal({
          title: '导航信息',
          content: `充电站：${name}\n地址：${address}\n坐标：${lat}, ${lng}\n\n请手动复制坐标到地图应用`,
          showCancel: false,
          confirmText: '知道了'
        })
      }
    } catch (error) {
      // 忽略错误
    }
  }

  // 打开评论区
  const openComments = () => {
    setShowComments(true)
  }

  // 关闭评论区
  const closeComments = () => {
    setShowComments(false)
    setCommentText('')
    setUserRating(5)
  }

  // 提交评论
  const submitComment = () => {
    if (!commentText.trim()) {
      if (typeof Taro.showToast === 'function') {
        Taro.showToast({
          title: '请输入评论内容',
          icon: 'none'
        })
      }
      return
    }

    const newComment = {
      id: Date.now().toString(),
      user: '当前用户',
      avatar: '👤',
      content: commentText.trim(),
      rating: userRating,
      time: new Date().toLocaleString('zh-CN'),
      likes: 0
    }

    setComments(prev => {
      const newComments = [newComment, ...prev]
      saveCommentsToStorage(newComments)
      return newComments
    })
    setCommentText('')
    setUserRating(5)
    
    if (typeof Taro.showToast === 'function') {
      Taro.showToast({
        title: '评论发表成功！',
        icon: 'success'
      })
    }
  }

  // 点赞评论
  const likeComment = (commentId: string) => {
    setComments(prev => {
      const newComments = prev.map(comment => 
        comment.id === commentId 
          ? { ...comment, likes: comment.likes + 1 }
          : comment
      )
      saveCommentsToStorage(newComments)
      return newComments
    })
  }

  // 保存评论到本地存储
  const saveCommentsToStorage = (commentsToSave: typeof comments) => {
    if (!stationInfo) return
    
    try {
      const storageKey = `comments_${stationInfo._id}`
      const dataToSave = JSON.stringify(commentsToSave)
      
      if (typeof Taro.setStorageSync === 'function') {
        Taro.setStorageSync(storageKey, dataToSave)
      } else {
        localStorage.setItem(storageKey, dataToSave)
      }
    } catch (error) {
      // 忽略错误
    }
  }

  // 从本地存储加载评论
  const loadCommentsFromStorage = () => {
    if (!stationInfo) return
    
    try {
      const storageKey = `comments_${stationInfo._id}`
      let storedComments: string | null = null
      
      if (typeof Taro.getStorageSync === 'function') {
        storedComments = Taro.getStorageSync(storageKey)
      } else {
        storedComments = localStorage.getItem(storageKey)
      }
      
      if (storedComments) {
        const parsedComments = JSON.parse(storedComments)
        if (Array.isArray(parsedComments)) {
          setComments(parsedComments)
          return
        }
      }
      
      const stationId = stationInfo._id
      const initialComments = commentsData[stationId as keyof typeof commentsData] || []
      setComments(initialComments)
      
    } catch (error) {
      const stationId = stationInfo._id
      const initialComments = commentsData[stationId as keyof typeof commentsData] || []
      setComments(initialComments)
    }
  }

  useLoad(() => {
    let stationData = null
    
    try {
      if (typeof Taro.getStorageSync === 'function') {
        stationData = Taro.getStorageSync('selected_station')
      }
      
      if (!stationData) {
        try {
          const browserData = localStorage.getItem('selected_station')
          if (browserData) {
            stationData = JSON.parse(browserData)
          }
        } catch (browserError) {
          // 忽略错误
        }
      }
      
      if (stationData) {
        setStationInfo(stationData)
      } else {
        setStationInfo(mockStationData)
      }

      // 加载用户拍摄的照片
      try {
        let savedPhotos: string[] = []
        if (typeof Taro.getStorageSync === 'function') {
          savedPhotos = Taro.getStorageSync('user_photos') || []
        } else {
          const photosData = localStorage.getItem('user_photos')
          if (photosData) {
            savedPhotos = JSON.parse(photosData)
          }
        }
        
        if (Array.isArray(savedPhotos) && savedPhotos.length > 0) {
          const validPhotos = savedPhotos.filter(photo => 
            photo && typeof photo === 'string' && photo.length > 0
          );
          
          if (validPhotos.length !== savedPhotos.length) {
            if (typeof Taro.setStorageSync === 'function') {
              Taro.setStorageSync('user_photos', validPhotos);
            }
            localStorage.setItem('user_photos', JSON.stringify(validPhotos));
          }
          
          setUserPhotos(validPhotos)
        } else {
          setUserPhotos([])
        }
      } catch (photoError) {
        setUserPhotos([])
      }

      loadCommentsFromStorage()
    } catch (error) {
      setStationInfo(mockStationData)
    }
  })

  if (!stationInfo) {
    return (
      <View className='xiangx-page'>
        <View className='loading'>加载中...</View>
      </View>
    )
  }

  // 获取快充和慢充状态
  const getFastChargers = () => {
    const fastChargers = stationInfo.chargers.filter(c => c.type === 'fast')
    const available = fastChargers.filter(c => c.status === 'available').length
    return { available, total: fastChargers.length }
  }

  const getSlowChargers = () => {
    const slowChargers = stationInfo.chargers.filter(c => c.type === 'slow')
    const available = slowChargers.filter(c => c.status === 'available').length
    return { available, total: slowChargers.length }
  }

  // 获取总价格
  const getTotalPrice = () => {
    if (!stationInfo.chargers.length) return '0.0000'
    const pricing = stationInfo.chargers[0].pricing
    return (pricing.electricityFee + pricing.serviceFee).toFixed(4)
  }

  return (
    <View className='xiangx-page'>
      {/* 头部导航栏 */}
      <View className='header-navbar'>
        <View className='navbar-left' onClick={handleGoBack}>
          <Text className='back-icon'>‹</Text>
          <Text className='back-text'>返回</Text>
        </View>
        <View className='navbar-center'>
          <Text className='navbar-title'>充电站详情</Text>
        </View>
        <View className='navbar-right'>
          <View className='more-button'>
            <Text className='more-icon'>⋯</Text>
          </View>
          <View className='settings-button'>
            <Text className='settings-icon'>⚙</Text>
          </View>
        </View>
      </View>

      {/* 新手操作指引 */}
      <View className='new-user-guide'>
        新手操作指引 {'>'}
      </View>

      {/* 促销横幅 */}
      <View className='promo-banner'>
        <View className='banner-content'>
          <View className='banner-icon'>
            <Text className='icon-text'>省</Text>
          </View>
          <View className='banner-text'>
            站点支持购买充电卡,充电更划算
          </View>
          <View className='banner-button'>
            去购卡
          </View>
        </View>
      </View>

      {/* 充电站信息卡片 */}
      <View className='station-info-card'>
        <View className='station-header'>
          <Text className='station-name'>{stationInfo.name}</Text>
          <View className='station-tags'>
            <View className='tag ground'>地上</View>
            <View className='tag invoice'>支持开票</View>
          </View>
        </View>

        <View className='station-details'>
          <View className='detail-row'>
            <View className='detail-item'>
              <Text className='detail-icon'>🕐</Text>
              <Text className='detail-text'>
                {stationInfo.operatingHours.open}-{stationInfo.operatingHours.close} 营业
              </Text>
            </View>
            <View className='detail-item'>
              <Text className='detail-icon'>📶</Text>
              <Text className='detail-text'>11小时内有人充电</Text>
            </View>
          </View>
        </View>

        <View className='parking-section'>
          <View className='parking-info'>
            <Text className='parking-title'>停车费用</Text>
            <Text className='parking-status'>
              {stationInfo.parkingFee === 0 ? '免费停车' : `¥${stationInfo.parkingFee}/小时`}
            </Text>
          </View>
          <View className='parking-icon'>
            <View className='car-icon'>🚗</View>
            <View className='p-symbol'>P</View>
          </View>
          <View className='bind-vehicle'>
            <Text className='bind-text'>绑定车辆享受更好的充电服务</Text>
            <Text className='bind-link'>去绑定 {'>'}</Text>
          </View>
        </View>

        <View className='address-section'>
          <Text className='address-text'>{stationInfo.address}</Text>
          <View className='navigation-button' onClick={handleNavigate}>
            <Text className='nav-icon'>📡</Text>
            <Text className='nav-text'>导航</Text>
          </View>
        </View>
      </View>

      {/* 充电桩状态 */}
      <View className='charger-status-section'>
        <View className={`status-item fast ${getFastChargers().total === 0 ? 'unavailable' : ''}`}>
          <Text className='status-label'>快充</Text>
          <Text className='status-text'>空闲 {getFastChargers().available} / 共 {getFastChargers().total}</Text>
        </View>
        <View className={`status-item slow ${getSlowChargers().total === 0 ? 'unavailable' : ''}`}>
          <Text className='status-label'>慢充</Text>
          <Text className='status-text'>空闲 {getSlowChargers().available} / 共 {getSlowChargers().total}</Text>
        </View>
      </View>

      {/* 详细信息标签页 */}
      <View className='tabs-section'>
        <View className='tabs-header'>
          <View 
            className={`tab ${activeTab === 'details' ? 'active' : ''}`}
            onClick={() => setActiveTab('details')}
          >
            电站详情
          </View>
          <View 
            className={`tab ${activeTab === 'terminals' ? 'active' : ''}`}
            onClick={() => setActiveTab('terminals')}
          >
            终端列表
          </View>
        </View>

        {activeTab === 'details' && (
          <View className='tab-content details'>
            {/* 评分和评论 */}
            <View className='rating-section' onClick={openComments}>
              <View className='rating-info'>
                <View className='rating-score'>
                  <Text className='score'>{stationInfo.rating}</Text>
                  <Text className='score-unit'>分</Text>
                </View>
                <View className='rating-details'>
                  <Text className='rating-text'>用户评分</Text>
                  <Text className='review-count'>{stationInfo.reviewCount}条评论</Text>
                </View>
              </View>
              <View className='rating-stars'>
                {[1, 2, 3, 4, 5].map(star => (
                  <Text key={star} className={`star ${star <= Math.floor(stationInfo.rating) ? 'filled' : ''}`}>
                    {star <= Math.floor(stationInfo.rating) ? '⭐' : '☆'}
                  </Text>
                ))}
              </View>
              <View className='rating-arrow'>
                <Text className='arrow-icon'>›</Text>
              </View>
            </View>

            {/* 价格信息 */}
            <View className='pricing-info'>
              <View className='pricing-header'>
                <Text className='pricing-title'>价格信息</Text>
                <View className='price-tag'>实时价格</View>
              </View>
<<<<<<< HEAD
               
              <View className='current-period'>
                当前时段: {stationInfo.operatingHours.open}-{stationInfo.operatingHours.close}
              </View>
               
=======
              
              <View className='current-period'>
                当前时段: {stationInfo.operatingHours.open}-{stationInfo.operatingHours.close}
              </View>
              
>>>>>>> 368924e2
              <View className='price-breakdown'>
                <View className='price-item'>
                  <Text className='price-label'>电费:</Text>
                  <Text className='price-value'>¥{stationInfo.chargers[0]?.pricing.electricityFee || 0}/度</Text>
                </View>
                <View className='price-item'>
                  <Text className='price-label'>服务费:</Text>
                  <Text className='price-value'>¥{stationInfo.chargers[0]?.pricing.serviceFee || 0}/度</Text>
                </View>
                <View className='price-item total'>
                  <Text className='price-label'>总计:</Text>
                  <Text className='price-value'>¥{getTotalPrice()}/度</Text>
                </View>
              </View>
            </View>

            {/* 充电桩统计 */}
            <View className='charger-stats'>
              <View className='stats-header'>
                <Text className='stats-title'>充电桩统计</Text>
              </View>
              <View className='stats-grid'>
                <View className='stat-item'>
                  <Text className='stat-number'>{stationInfo.chargers.length}</Text>
                  <Text className='stat-label'>总数量</Text>
                </View>
                <View className='stat-item'>
                  <Text className='stat-number'>{stationInfo.chargers.filter(c => c.type === 'fast').length}</Text>
                  <Text className='stat-label'>快充桩</Text>
                </View>
                <View className='stat-item'>
                  <Text className='stat-number'>{stationInfo.chargers.filter(c => c.type === 'slow').length}</Text>
                  <Text className='stat-label'>慢充桩</Text>
                </View>
                <View className='stat-item'>
                  <Text className='stat-number'>{stationInfo.chargers.filter(c => c.status === 'available').length}</Text>
                  <Text className='stat-label'>可用桩</Text>
                </View>
              </View>
            </View>

            {/* 服务特色 */}
            <View className='service-features'>
              <View className='features-header'>
                <Text className='features-title'>服务特色</Text>
              </View>
              <View className='features-list'>
                <View className='feature-item'>
                  <Text className='feature-icon'>🔋</Text>
                  <Text className='feature-text'>24小时营业</Text>
                </View>
                <View className='feature-item'>
                  <Text className='feature-icon'>🅿️</Text>
                  <Text className='feature-text'>免费停车</Text>
                </View>
                <View className='feature-item'>
                  <Text className='feature-icon'>📱</Text>
                  <Text className='feature-text'>扫码充电</Text>
                </View>
                <View className='feature-item'>
                  <Text className='feature-icon'>💳</Text>
                  <Text className='feature-text'>支持充电卡</Text>
                </View>
              </View>
            </View>
          </View>
        )}

        {activeTab === 'terminals' && (
          <View className='tab-content terminals'>
            <View className='terminal-list'>
              {stationInfo.chargers.map((charger, index) => (
                <View key={charger.chargerId} className='terminal-item' onClick={() => handleSelectTerminal(charger, index)}>
                  <View className='terminal-header'>
                    <Text className='terminal-id'>终端{index + 1}</Text>
                    <View className={`status-badge ${charger.status}`}>
                      {charger.status === 'available' ? '空闲' : 
                       charger.status === 'busy' ? '使用中' : '离线'}
                    </View>
                  </View>
                  <View className='terminal-details'>
                    <Text className='charger-type'>{charger.type === 'fast' ? '快充' : '慢充'}</Text>
                    <Text className='charger-power'>{charger.power}kW</Text>
                    <Text className='charger-price'>¥{(charger.pricing.electricityFee + charger.pricing.serviceFee).toFixed(4)}/度</Text>
                  </View>
                </View>
              ))}
            </View>
          </View>
        )}
      </View>

      {/* 营业信息 */}
      <View className='business-info-section'>
        <View className='business-header'>
          <Text className='business-title'>营业信息</Text>
          <View className='business-tag'>他营</View>
        </View>
        <View className='business-details'>
          <View className='info-line'>
            <Text className='label'>服务提供:</Text>
            <Text className='value'>{stationInfo.operator}</Text>
          </View>
          <View className='info-line'>
            <Text className='label'>发票服务:</Text>
            <Text className='value'>{stationInfo.operator}</Text>
          </View>
          <View className='info-line'>
            <Text className='label'>服务热线:</Text>
            <Text className='value'>0797-966999</Text>
          </View>
        </View>
        <View className='disclaimer'>
          <Text className='disclaimer-icon'>ℹ️</Text>
          <Text className='disclaimer-text'>以上信息由经营者自行提供,具体以工商部门登记为准</Text>
        </View>
      </View>

      {/* 扫码充电按钮 */}
      <View className='scan-charge-section'>
        <View className='scan-charge-btn'>
          扫码充电
        </View>
      </View>

      {/* 地图选择器模态框 */}
      {showMapSelectorModal && mapSelectorData && (
        <View className='map-selector-modal'>
          <View className='modal-mask' onClick={closeMapSelector} />
          <View className='modal-content'>
            <View className='modal-header'>
              <Text className='modal-title'>选择地图应用</Text>
              <View className='modal-close' onClick={closeMapSelector}>
                <Text className='close-icon'>✕</Text>
              </View>
            </View>
            <View className='modal-body'>
              {mapSelectorData.maps.map((map) => (
                <View 
                  key={map.name}
                  className='map-option'
                  onClick={() => handleMapSelection(map)}
                >
                  <View className='map-icon'>
                    {map.name === '高德地图' && <Text className='icon-text'>🗺️</Text>}
                    {map.name === '百度地图' && <Text className='icon-text'>📍</Text>}
                    {map.name === '腾讯地图' && <Text className='icon-text'>🌐</Text>}
                  </View>
                  <Text className='map-name'>{map.name}</Text>
                  <View className='map-arrow'>
                    <Text className='arrow-icon'>›</Text>
                  </View>
                </View>
              ))}
            </View>
            <View className='modal-footer'>
              <View className='cancel-btn' onClick={closeMapSelector}>
                <Text className='cancel-text'>取消</Text>
              </View>
            </View>
          </View>
        </View>
      )}

      {/* 评论区模态框 */}
      {showComments && (
        <View className='comments-modal'>
          <View className='modal-mask' onClick={closeComments} />
          <View className='modal-content'>
            <View className='modal-header'>
              <View className='back-btn' onClick={closeComments}>
                <Text className='back-icon'>‹</Text>
              </View>
              <Text className='modal-title'>用户评价</Text>
            </View>
<<<<<<< HEAD
             
=======
            
>>>>>>> 368924e2
            <View className='modal-body'>
              {/* 评论输入框 */}
              <View className='comment-input-section'>
                {/* 评分选择器 */}
                <View className='rating-selector'>
                  <Text className='rating-label'>请选择评分:</Text>
                  <View className='stars-container'>
                    {[1, 2, 3, 4, 5].map(star => (
                      <View
                        key={star}
                        className={`star-item ${star <= userRating ? 'selected' : ''}`}
                        onClick={() => setUserRating(star)}
                      >
                        <Text className='star-icon'>
                          {star <= userRating ? '⭐' : '☆'}
                        </Text>
                      </View>
                    ))}
                  </View>
                  <Text className='rating-text'>
                    {userRating === 1 && '很差'}
                    {userRating === 2 && '较差'}
                    {userRating === 3 && '一般'}
                    {userRating === 4 && '较好'}
                    {userRating === 5 && '很好'}
                  </Text>
                </View>
<<<<<<< HEAD
                 
=======
                
>>>>>>> 368924e2
                <View className='input-wrapper'>
                  <input
                    className='comment-input'
                    type='text'
                    placeholder='写下您的评价...'
                    value={commentText}
                    onChange={(e) => setCommentText(e.target.value)}
                    maxLength={200}
                  />
                  <View className='input-counter'>
                    <Text className='counter-text'>{commentText.length}/200</Text>
                  </View>
                </View>
                <View className='submit-btn' onClick={submitComment}>
                  <Text className='submit-text'>发表</Text>
                </View>
              </View>

              {/* 评论列表 */}
              <View className='comments-list'>
                {comments.map((comment) => (
                  <View key={comment.id} className='comment-item'>
                    <View className='comment-header'>
                      <View className='user-info'>
                        <View className='user-avatar'>
                          <Text className='avatar-text'>{comment.avatar}</Text>
                        </View>
                        <View className='user-details'>
                          <Text className='user-name'>{comment.user}</Text>
                          <View className='comment-rating'>
                            {[1, 2, 3, 4, 5].map(star => (
                              <Text key={star} className={`star ${star <= comment.rating ? 'filled' : ''}`}>
                                {star <= comment.rating ? '⭐' : '☆'}
                              </Text>
                            ))}
                          </View>
                        </View>
                      </View>
                      <Text className='comment-time'>{comment.time}</Text>
                    </View>
<<<<<<< HEAD
                     
                    <View className='comment-content'>
                      <Text className='content-text'>{comment.content}</Text>
                    </View>
                     
=======
                    
                    <View className='comment-content'>
                      <Text className='content-text'>{comment.content}</Text>
                    </View>
                    
>>>>>>> 368924e2
                    <View className='comment-actions'>
                      <View className='like-btn' onClick={() => likeComment(comment.id)}>
                        <Text className='like-icon'>👍</Text>
                        <Text className='like-count'>{comment.likes}</Text>
                      </View>
                    </View>
                  </View>
                ))}
              </View>
            </View>
          </View>
        </View>
      )}
    </View>
  )
}<|MERGE_RESOLUTION|>--- conflicted
+++ resolved
@@ -133,18 +133,11 @@
   const handleSelectTerminal = (charger: ChargingStationDetail['chargers'][number], index: number) => {
     try {
       const payload = {
-<<<<<<< HEAD
-        terminalId: charger.chargerId,
-=======
->>>>>>> 368924e2
         stationId: stationInfo?._id,
         stationName: stationInfo?.name,
         address: stationInfo?.address,
         chargerOrder: index + 1,
-<<<<<<< HEAD
-=======
         chargerId: charger.chargerId,
->>>>>>> 368924e2
         chargerType: charger.type,
         chargerPower: charger.power,
         pricePerKwh: (charger.pricing.electricityFee + charger.pricing.serviceFee).toFixed(4),
@@ -648,19 +641,11 @@
                 <Text className='pricing-title'>价格信息</Text>
                 <View className='price-tag'>实时价格</View>
               </View>
-<<<<<<< HEAD
-               
-              <View className='current-period'>
-                当前时段: {stationInfo.operatingHours.open}-{stationInfo.operatingHours.close}
-              </View>
-               
-=======
               
               <View className='current-period'>
                 当前时段: {stationInfo.operatingHours.open}-{stationInfo.operatingHours.close}
               </View>
               
->>>>>>> 368924e2
               <View className='price-breakdown'>
                 <View className='price-item'>
                   <Text className='price-label'>电费:</Text>
@@ -836,11 +821,7 @@
               </View>
               <Text className='modal-title'>用户评价</Text>
             </View>
-<<<<<<< HEAD
-             
-=======
             
->>>>>>> 368924e2
             <View className='modal-body'>
               {/* 评论输入框 */}
               <View className='comment-input-section'>
@@ -868,11 +849,7 @@
                     {userRating === 5 && '很好'}
                   </Text>
                 </View>
-<<<<<<< HEAD
-                 
-=======
                 
->>>>>>> 368924e2
                 <View className='input-wrapper'>
                   <input
                     className='comment-input'
@@ -913,19 +890,11 @@
                       </View>
                       <Text className='comment-time'>{comment.time}</Text>
                     </View>
-<<<<<<< HEAD
-                     
-                    <View className='comment-content'>
-                      <Text className='content-text'>{comment.content}</Text>
-                    </View>
-                     
-=======
                     
                     <View className='comment-content'>
                       <Text className='content-text'>{comment.content}</Text>
                     </View>
                     
->>>>>>> 368924e2
                     <View className='comment-actions'>
                       <View className='like-btn' onClick={() => likeComment(comment.id)}>
                         <Text className='like-icon'>👍</Text>
