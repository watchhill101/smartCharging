import React from 'react'
import { View, Text } from '@tarojs/components'
<<<<<<< HEAD
import Icon from '../../components/Icon'
import { SOLID_ICONS } from '../../utils/fontawesome'
import './index.scss'


const Index: React.FC = () => {
  return (
    <View className="index">
      <View>
        <Text>首页</Text>
      </View>
=======
import { useLoad } from '@tarojs/taro'
import Taro from '@tarojs/taro'
import { useState, useMemo } from 'react'
import CitySelector from './CitySelector'
import './index.scss'

// 充电站数据接口
interface ChargingStation {
  _id: string
  name: string
  address: string
  location: {
    type: 'Point'
    coordinates: [number, number]
  }
  operator: string
  operatingHours: {
    open: string
    close: string
  }
  parkingFee: number
  photos: string[]
  chargers: Array<{
    chargerId: string
    type: 'fast' | 'slow'
    power: number
    status: 'available' | 'busy' | 'offline'
    pricing: {
      electricityFee: number
      serviceFee: number
    }
  }>
  rating: number
  reviewCount: number
  distance?: number
  createdAt: string
  updatedAt: string
}

export default function Index() {
  useLoad(() => {
    console.log('智能充电应用启动')
  })

	const [currentCity, setCurrentCity] = useState('保定市')
	const [showCitySelector, setShowCitySelector] = useState(false)
	const quickActions = [
		{ text: '券包中心', icon: '💰', color: '#ff6b6b' },
		{ text: '充电订单', icon: '📋', color: '#ff9800' },
		{ text: '常用电站', icon: '⚡', color: '#4285f4' },
		{ text: '设备地图', icon: '📍', color: '#ff6b6b' },
	]
	// 距离筛选
	const distanceOptions = ['不限', '3km内', '5km内', '10km内', '20km内']
	const [selectedDistance, setSelectedDistance] = useState(distanceOptions[0])
	const [showDistanceDropdown, setShowDistanceDropdown] = useState(false)

	// 其它筛选（可多选）
	const otherFilters = ['免费停车', '快充','慢充'] as const
	type OtherFilter = typeof otherFilters[number]
	const [selectedFilters, setSelectedFilters] = useState<OtherFilter[]>([])

	const toggleFilter = (f: OtherFilter) => {
		setSelectedFilters((prev) =>
			prev.includes(f) ? prev.filter((x) => x !== f) : [...prev, f]
		)
	}

	// 模拟充电站数据
	const allStations: ChargingStation[] = useMemo(() => [
		{
			_id: 'cs001',
			name: '保定市志广好滋味快餐饮食连锁有限公司保定市东兴东路店',
			address: '河北省保定市莲池区东兴东路与东三环交叉口',
			location: {
				type: 'Point',
				coordinates: [115.4901, 38.8731]
			},
			operator: '国家电网',
			operatingHours: { open: '00:00', close: '23:59' },
			parkingFee: 0,
			photos: [],
			chargers: [
				{
					chargerId: 'ch001',
					type: 'slow',
					power: 7,
					status: 'available',
					pricing: { electricityFee: 0.65, serviceFee: 0.05 }
				}
			],
			rating: 4.8,
			reviewCount: 12,
			distance: 1340,
			createdAt: '2024-01-01T00:00:00Z',
			updatedAt: '2024-01-01T00:00:00Z'
		},
		{
			_id: 'cs002',
			name: '董傲国际仓储充电站',
			address: '河北省保定市清苑区董傲国际仓储物流园',
			location: {
				type: 'Point',
				coordinates: [115.5002, 38.8702]
			},
			operator: '特来电',
			operatingHours: { open: '00:00', close: '23:59' },
			parkingFee: 0,
			photos: [],
			chargers: [
				{
					chargerId: 'ch002',
					type: 'fast',
					power: 60,
					status: 'available',
					pricing: { electricityFee: 0.95, serviceFee: 0.05 }
				},
				{
					chargerId: 'ch003',
					type: 'fast',
					power: 60,
					status: 'available',
					pricing: { electricityFee: 0.95, serviceFee: 0.05 }
				}
			],
			rating: 4.6,
			reviewCount: 28,
			distance: 1360,
			createdAt: '2024-01-01T00:00:00Z',
			updatedAt: '2024-01-01T00:00:00Z'
		},
		{
			_id: 'cs003',
			name: '董傲国际仓储内充电站',
			address: '河北省保定市清苑区董傲国际仓储物流园内部',
			location: {
				type: 'Point',
				coordinates: [115.5055, 38.8803]
			},
			operator: '星星充电',
			operatingHours: { open: '00:00', close: '23:59' },
			parkingFee: 0,
			photos: [],
			chargers: [
				{
					chargerId: 'ch004',
					type: 'slow',
					power: 7,
					status: 'available',
					pricing: { electricityFee: 0.75, serviceFee: 0.05 }
				}
			],
			rating: 4.4,
			reviewCount: 15,
			distance: 1530,
			createdAt: '2024-01-01T00:00:00Z',
			updatedAt: '2024-01-01T00:00:00Z'
		}
	], [])

	// 筛选后的充电站
	const filteredStations = useMemo(() => {
		const km = selectedDistance === '不限' ? Infinity : parseFloat(selectedDistance)
		const distanceLimitM = km === Infinity ? Infinity : km * 1000

		return allStations.filter((station) => {
			// 距离筛选
			if (typeof station.distance === 'number' && station.distance > distanceLimitM) return false
			
			// 免费停车筛选
			if (selectedFilters.includes('免费停车') && station.parkingFee > 0) return false
			
			// 快充筛选
			if (selectedFilters.includes('快充')) {
				const hasFast = station.chargers.some((c) => c.type === 'fast')
				if (!hasFast) return false
			}
			
			// 慢充筛选
			if (selectedFilters.includes('慢充')) {
				const hasSlow = station.chargers.some((c) => c.type === 'slow')
				if (!hasSlow) return false
			}
			
			return true
		})
	}, [allStations, selectedDistance, selectedFilters])

	// 获取显示价格
	const getDisplayPrice = (station: ChargingStation) => {
		if (!station.chargers.length) return '0.0000'
		const pricing = station.chargers[0].pricing
		const total = (pricing.electricityFee + pricing.serviceFee).toFixed(4)
		return total
	}

	// 获取显示距离
	const getDisplayDistance = (station: ChargingStation) => {
		if (typeof station.distance !== 'number') return '--'
		return (station.distance / 1000).toFixed(2) + 'km'
	}

	// 获取可用充电桩数量
	const getAvailableChargers = (station: ChargingStation) => {
		const available = station.chargers.filter(c => c.status === 'available').length
		const total = station.chargers.length
		return `${available}/${total}`
	}

  return (
    <View className='index'>
			<View className='top-bar'>
				<View className='city' onClick={() => setShowCitySelector(true)}>
					{currentCity}
				</View>
				<View className='search'>请输入目的地/电站名</View>
			</View>

			<View className='content'>
				<View className='feature-section card'>
					<View className='feature-grid'>
						{quickActions.map((item) => (
							<View
								className='feature-item'
								key={item.text}
								onClick={() => {
									if (item.text === '设备地图') {
										Taro.navigateTo({
											url: '/pages/map/index'
										})
									}
								}}
							>
								<View className='feature-icon' style={{ color: item.color }}>{item.icon}</View>
								<Text className='feature-text'>{item.text}</Text>
							</View>
						))}
					</View>
				</View>



				<View className='filter-bar card'>
					{/* 距离下拉选择器 */}
					<View
						className={`filter-tag distance ${showDistanceDropdown ? 'open' : ''}`}
						onClick={() => setShowDistanceDropdown(!showDistanceDropdown)}
					>
						{selectedDistance}
					</View>
					
					{/* 其它筛选按钮（可多选） */}
					{otherFilters.map((f) => (
						<View
							key={f}
							className={`filter-tag ${selectedFilters.includes(f) ? 'selected' : ''}`}
							onClick={() => toggleFilter(f)}
						>
							{f}
						</View>
					))}

					{/* 距离下拉面板 - 顶层显示 */}
					{showDistanceDropdown && (
						<>
							<View
								className='dropdown-mask'
								onClick={() => setShowDistanceDropdown(false)}
							/>
							<View className='dropdown-panel top-layer'>
								{distanceOptions.map((opt) => (
									<View
										key={opt}
										className={`dropdown-option ${selectedDistance === opt ? 'active' : ''}`}
										onClick={() => {
											setSelectedDistance(opt)
											setShowDistanceDropdown(false)
										}}
									>
										{opt}
									</View>
								))}
							</View>
						</>
					)}
				</View>

				{/* 充电站列表 */}
				<View className='station-list'>
					{filteredStations.length === 0 ? (
						<View className='empty-state'>
							<Text className='empty-text'>暂无符合条件的充电站</Text>
						</View>
					) : (
						filteredStations.map((station) => (
							<View 
								key={station._id} 
								className='station-card'
								onClick={() => {
									console.log('点击充电站:', station)
									// 这里可以添加点击充电站后的逻辑
									// 比如显示充电站信息弹窗等
								}}
							>
								{/* 顶部信息 */}
								<View className='station-header'>
									<View className='station-logo'>
										<Text className='logo-icon'>🔌</Text>
									</View>
									<View className='station-info'>
										<Text className='station-name'>{station.name}</Text>
										<View className='station-tags'>
											<Text className='tag'>对外开放</Text>
											{station.operatingHours.open === '00:00' && station.operatingHours.close === '23:59' && (
												<Text className='tag'>24小时营业</Text>
											)}
											{station.parkingFee === 0 && <Text className='tag'>免费停车</Text>}
										</View>
									</View>
									<View className='station-status'>
										<Text className='status-text'>营业中</Text>
										<Text className='status-count'>闲{getAvailableChargers(station)}</Text>
									</View>
								</View>

								{/* 详细信息 */}
								<View className='station-details'>
									<View className='detail-item'>
										<Text className='detail-icon'>🅿️</Text>
										<Text className='detail-text'>按实际场地收费标准收费</Text>
									</View>
									<View className='detail-item activity'>
										<Text className='detail-icon'>⚡</Text>
										<Text className='detail-text'>5小时内有人充电</Text>
										<Text className='detail-status'>暂不可用</Text>
									</View>
								</View>

								{/* 底部价格和距离 */}
								<View className='station-bottom'>
									<View className='price-section'>
										<Text className='price-symbol'>¥</Text>
										<Text className='price-value'>{getDisplayPrice(station)}</Text>
										<Text className='price-unit'>起/度</Text>
									</View>
									<View className='distance-section'>
										<Text className='distance-icon'>📍</Text>
										<Text className='distance-text'>{getDisplayDistance(station)}</Text>
									</View>
								</View>
							</View>
						))
					)}
				</View>

			</View>

			{/* 城市选择器 */}
			{showCitySelector && (
				<CitySelector
					currentCity={currentCity}
					onCityChange={setCurrentCity}
					onClose={() => setShowCitySelector(false)}
				/>
			)}

			{/* AI客服浮动按钮 */}
			<View className='ai-customer-service'>
				<View className='ai-button'>
					<View className='ai-icon'>
						<Text className='ai-text'>Ai</Text>
					</View>
					<View className='ai-label'>
						<Text className='label-text'>AI客服</Text>
					</View>
				</View>
			</View>


>>>>>>> b213109e
    </View>
  )
}

export default Index<|MERGE_RESOLUTION|>--- conflicted
+++ resolved
@@ -1,18 +1,4 @@
-import React from 'react'
 import { View, Text } from '@tarojs/components'
-<<<<<<< HEAD
-import Icon from '../../components/Icon'
-import { SOLID_ICONS } from '../../utils/fontawesome'
-import './index.scss'
-
-
-const Index: React.FC = () => {
-  return (
-    <View className="index">
-      <View>
-        <Text>首页</Text>
-      </View>
-=======
 import { useLoad } from '@tarojs/taro'
 import Taro from '@tarojs/taro'
 import { useState, useMemo } from 'react'
@@ -392,9 +378,6 @@
 			</View>
 
 
->>>>>>> b213109e
     </View>
   )
-}
-
-export default Index+}