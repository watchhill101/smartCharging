--- conflicted
+++ resolved
@@ -1,21 +1,5 @@
 import React from 'react'
 import { View, Text } from '@tarojs/components'
-<<<<<<< HEAD
-import Icon from '../../components/Icon'
-import { SOLID_ICONS } from '../../utils/fontawesome'
-import './index.scss'
-import { Scanner } from '@yudiel/react-qr-scanner';
-
-
-const Index: React.FC = () => {
-  return (
-    <View className="index">
-      <View>
-        <Text>首页</Text>
-      </View>
-      <View>
-        <Scanner onScan={(result) => console.log(result)} />
-=======
 import Taro, { useLoad, useDidShow } from '@tarojs/taro'
 import { useState } from 'react'
 import {
@@ -104,6 +88,7 @@
     }
   }
 
+const Index: React.FC = () => {
   return (
     <View className='index'>
       <Text className='welcome-text'>智能充电</Text>
@@ -151,7 +136,6 @@
         <SafeButton type='default' className='demo-button mt-md'>
           充电记录
         </SafeButton>
->>>>>>> d51ff9fb
       </View>
     </View>
   )
