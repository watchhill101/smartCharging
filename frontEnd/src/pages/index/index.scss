.index {
<<<<<<< HEAD
  padding: 40px 20px;
  min-height: 100vh;
  background: linear-gradient(135deg, #667eea 0%, #764ba2 100%);
  
  .welcome-text {
=======
  min-height: 100vh;
  background: #f5f5f5;
  padding-bottom: 120px;
  display: flex;
  flex-direction: column;
  overflow-y: auto;
  height: 100vh;

  .top-bar {
    display: flex;
    align-items: center;
    padding: 20px 20px 16px;
    background: #ffffff;
    border-bottom: 1px solid #f0f0f0;
    box-shadow: 0 2px 8px rgba(0, 0, 0, 0.06);
    
    .city {
      font-size: 28px;
      color: #333;
      margin-right: 20px;
      cursor: pointer;
      padding: 12px 16px;
      border-radius: 20px;
      background: #f8f9fa;
      transition: all 0.2s ease;
      display: flex;
      align-items: center;
      gap: 8px;
      border: 1px solid #e9ecef;
      min-width: 120px;
      justify-content: center;
      
      &::after {
        content: '▼';
        font-size: 18px;
        color: #666;
        margin-left: 4px;
      }
      
      &:hover {
        background: #e9ecef;
        border-color: #007bff;
        color: #007bff;
      }
    }
    
    .search {
      flex: 1;
      height: 56px;
      background: #f8f9fa;
      border-radius: 28px;
      line-height: 56px;
      padding: 0 20px 0 56px;
      color: #999;
      font-size: 26px;
      position: relative;
      border: 1px solid #e9ecef;
      transition: all 0.3s ease;
      
      &::before {
        content: '🔍';
        position: absolute;
        left: 20px;
        top: 50%;
        transform: translateY(-50%);
        font-size: 22px;
      }
      
      &:hover {
        background: #ffffff;
        border-color: #007bff;
        box-shadow: 0 0 0 3px rgba(0, 123, 255, 0.1);
      }
      
      &:focus {
        background: #ffffff;
        border-color: #007bff;
        outline: none;
        box-shadow: 0 0 0 3px rgba(0, 123, 255, 0.1);
      }
    }
    
    .extra {
      margin-left: 20px;
      display: flex;
      align-items: center;
      gap: 16px;
      
      .star {
        display: flex;
        align-items: center;
        gap: 6px;
        color: #666;
        font-size: 24px;
        padding: 8px 12px;
        background: #f8f9fa;
        border-radius: 16px;
        border: 1px solid #e9ecef;
        
        .star-icon {
          color: #ffc107;
          font-size: 20px;
        }
      }
      
      .target {
        width: 40px;
        height: 40px;
        border-radius: 50%;
        background: #f8f9fa;
        display: flex;
        align-items: center;
        justify-content: center;
        color: #666;
        font-size: 20px;
        border: 1px solid #e9ecef;
        cursor: pointer;
        transition: all 0.3s ease;
        
        &:hover {
          background: #007bff;
          color: #ffffff;
          border-color: #007bff;
          transform: scale(1.1);
        }
      }
    }
  }

  .content {
    padding: 16px;
    position: relative;
    flex: 1;
    overflow-y: auto;
    display: flex;
    flex-direction: column;
    gap: 16px;
    background: #f5f5f5;
  }

  .card {
    background: #ffffff;
    border-radius: 12px;
    box-shadow: 0 2px 8px rgba(0, 0, 0, 0.1);
    border: none;
    transition: all 0.3s ease;
    
    &:hover {
      transform: translateY(-2px);
      box-shadow: 0 4px 16px rgba(0, 0, 0, 0.15);
    }
  }

  .feature-section {
    padding: 20px 16px;
    
    .feature-grid {
      display: grid;
      grid-template-columns: repeat(4, 1fr);
      gap: 16px;
    }
    
    .feature-item {
      display: flex;
      flex-direction: column;
      align-items: center;
      justify-content: center;
      padding: 20px 8px;
      border-radius: 16px;
      transition: all 0.3s ease;
      cursor: pointer;
      background: #ffffff;
      border: none;
      position: relative;
      overflow: hidden;
      height: 100px;
      box-shadow: 0 2px 8px rgba(0, 0, 0, 0.08);
      
      &:hover {
        transform: translateY(-2px);
        box-shadow: 0 4px 16px rgba(0, 0, 0, 0.1);
      }
      
      .feature-icon {
        width: 56px;
        height: 56px;
        border-radius: 16px;
        margin-bottom: 8px;
        display: flex;
        align-items: center;
        justify-content: center;
        font-size: 28px;
        transition: all 0.3s ease;
        flex-shrink: 0;
        background: linear-gradient(135deg, currentColor, currentColor);
        background-clip: padding-box;
        border: 2px solid transparent;
      }
      
      .feature-text {
        font-size: 14px;
        color: #333;
        font-weight: 600;
  text-align: center;
        line-height: 1.2;
      }
    }
  }

  .service-section {
    padding: 16px;
    
    .service-grid {
      display: flex;
      flex-direction: column;
      gap: 12px;
    }
    
    .service-card {
      padding: 16px;
      border-radius: 12px;
      display: flex;
      align-items: center;
      gap: 16px;
      transition: all 0.3s ease;
      cursor: pointer;
      border: none;
      text-align: left;
      position: relative;
      overflow: hidden;
      box-shadow: none;
      
      &:hover {
        transform: translateY(-2px);
        box-shadow: 0 4px 16px rgba(0, 0, 0, 0.1);
      }
      
      .service-icon {
>>>>>>> b213109e
    font-size: 32px;
        width: 56px;
        height: 56px;
        display: flex;
        align-items: center;
        justify-content: center;
        border-radius: 12px;
        transition: all 0.3s ease;
        flex-shrink: 0;
      }
      
      .service-content {
        text-align: left;
        flex: 1;
        
        .service-title {
          font-size: 18px;
          font-weight: 600;
          color: #333;
          margin-bottom: 4px;
          display: block;
          line-height: 1.2;
        }
        
        .service-subtitle {
          font-size: 14px;
          color: #666;
          display: block;
          line-height: 1.3;
          font-weight: 400;
        }
      }
    }
  }

  .bottom-features-section {
    padding: 16px;
    
    .bottom-features-grid {
      display: grid;
      grid-template-columns: repeat(2, 1fr);
      gap: 12px;
    }
    
    .bottom-feature-item {
      display: flex;
      flex-direction: column;
      align-items: center;
      padding: 16px 8px;
      border-radius: 12px;
      transition: all 0.3s ease;
      cursor: pointer;
      background: #ffffff;
      border: none;
      position: relative;
      text-align: center;
      overflow: hidden;
      min-height: 80px;
      box-shadow: none;
      
      &:hover {
        transform: translateY(-2px);
        box-shadow: 0 4px 16px rgba(0, 0, 0, 0.1);
      }
      
      .bottom-feature-icon {
        width: 48px;
        height: 48px;
        border-radius: 12px;
        margin-bottom: 8px;
        display: flex;
        align-items: center;
        justify-content: center;
        font-size: 24px;
        font-weight: bold;
        transition: all 0.3s ease;
        flex-shrink: 0;
      }
      
      .bottom-feature-content {
        text-align: center;
        position: relative;
        
        .bottom-feature-text {
          font-size: 14px;
          color: #333;
          display: block;
          line-height: 1.2;
          font-weight: 500;
        }
        
        .bottom-feature-tag {
          position: absolute;
          top: -20px;
          right: -10px;
          background: #ff6b6b;
          color: white;
          font-size: 10px;
          padding: 2px 6px;
          border-radius: 8px;
          font-weight: 600;
          transform: rotate(12deg);
        }
      }
    }
  }

  .filter-bar {
    margin: 0;
    padding: 16px;
    display: flex;
    gap: 8px;
    flex-wrap: wrap;
    position: relative;
    background: #ffffff;
    border-radius: 12px;
    box-shadow: 0 2px 8px rgba(0, 0, 0, 0.1);
    z-index: 999;

    .filter-tag {
      padding: 8px 16px;
      border-radius: 20px;
      border: 1px solid #e9ecef;
      color: #666;
      font-size: 14px;
      background: #f8f9fa;
      display: inline-flex;
      align-items: center;
      justify-content: center;
      cursor: pointer;
      transition: all 0.3s ease;
      white-space: nowrap;
      min-height: 36px;
      
      &:hover {
        border-color: #007bff;
        color: #007bff;
        background: #ffffff;
        transform: translateY(-1px);
      }
      
      &.selected {
        color: #ffffff;
        border-color: #007bff;
        background: #007bff;
        box-shadow: 0 2px 8px rgba(0, 123, 255, 0.3);
      }
      
      &.distance {
        position: relative;
        
        &::after {
          content: '▼';
          margin-left: 8px;
          font-size: 10px;
          transition: transform 0.3s ease;
        }
        
        &.open::after {
          transform: rotate(180deg);
        }
      }
    }

    .dropdown-mask {
      position: fixed;
      left: 0;
      right: 0;
      top: 0;
      bottom: 0;
      background: rgba(0, 0, 0, 0.3);
      z-index: 999;
    }

    .dropdown-panel {
      position: absolute;
      left: 0;
      top: calc(100% + 8px);
      background: #ffffff;
      border-radius: 12px;
      box-shadow: 0 8px 32px rgba(0, 0, 0, 0.15);
      padding: 8px;
      border: 1px solid #e9ecef;
      min-width: 120px;
      
      &.top-layer {
        z-index: 1000;
      }
      
      .dropdown-option {
        padding: 12px 16px;
        font-size: 14px;
    color: #333;
        cursor: pointer;
        border-radius: 8px;
        transition: all 0.2s ease;
        
        &:hover {
          background: #f8f9fa;
          color: #007bff;
        }
        
        &.active {
          color: #007bff;
          background: #e3f2fd;
          font-weight: 600;
        }
      }
    }
  }

  .bind-car-hint {
    margin: 0;
    padding: 16px;
    background: #fff8e1;
    border-radius: 12px;
    color: #f57c00;
    font-size: 14px;
    border: 1px solid #ffecb3;
    display: flex;
    align-items: center;
    justify-content: space-between;
    box-shadow: 0 2px 8px rgba(0, 0, 0, 0.1);
    
    .action {
      color: #1976d2;
      font-weight: 600;
      cursor: pointer;
      padding: 6px 12px;
      border-radius: 12px;
      background: #e3f2fd;
      transition: all 0.3s ease;
      border: 1px solid #bbdefb;
      font-size: 12px;
      
      &:hover {
        background: #bbdefb;
        transform: translateY(-1px);
      }
    }
  }
  

  

  
  // 充电站列表
  .station-list {
    display: flex;
    flex-direction: column;
    gap: 12px;
    
    .empty-state {
      padding: 40px 20px;
      text-align: center;
      background: #ffffff;
      border-radius: 12px;
      
      .empty-text {
        color: #999;
        font-size: 16px;
      }
    }
    
    .station-card {
      background: #ffffff;
      border-radius: 12px;
      padding: 16px;
      box-shadow: 0 2px 8px rgba(0, 0, 0, 0.1);
      transition: all 0.3s ease;
      cursor: pointer;
      
      &:hover {
        transform: translateY(-2px);
        box-shadow: 0 4px 16px rgba(0, 0, 0, 0.15);
      }
      
      .station-header {
        display: flex;
        align-items: flex-start;
        margin-bottom: 12px;
        
        .station-logo {
          width: 40px;
          height: 40px;
          background: #52c41a;
          border-radius: 50%;
          display: flex;
          align-items: center;
          justify-content: center;
          margin-right: 12px;
          flex-shrink: 0;
          
          .logo-icon {
            color: white;
            font-size: 20px;
          }
        }
        
        .station-info {
          flex: 1;
          
          .station-name {
            font-size: 16px;
            font-weight: 600;
            color: #333;
            line-height: 1.3;
            margin-bottom: 8px;
            display: block;
          }
          
          .station-tags {
            display: flex;
            flex-wrap: wrap;
            gap: 6px;
            
            .tag {
              background: #f0f0f0;
              color: #666;
              padding: 2px 8px;
              border-radius: 12px;
              font-size: 12px;
              font-weight: 500;
            }
          }
        }
        
        .station-status {
          text-align: center;
          background: #ff9800;
          color: white;
          padding: 4px 8px;
          border-radius: 8px;
          min-width: 50px;
          
          .status-text {
            font-size: 10px;
            font-weight: 500;
            line-height: 1;
            display: block;
          }
          
          .status-count {
            font-size: 11px;
            font-weight: 600;
            margin-top: 2px;
            line-height: 1;
            display: block;
          }
        }
      }
      
      .station-details {
        margin-bottom: 12px;
        
        .detail-item {
          display: flex;
          align-items: center;
          margin-bottom: 8px;
          
          .detail-icon {
            width: 16px;
            margin-right: 8px;
            font-size: 12px;
            text-align: center;
          }
          
          .detail-text {
            flex: 1;
            color: #666;
            font-size: 12px;
            line-height: 1.3;
          }
          
          .detail-status {
            background: #fff3e0;
            color: #f57c00;
            padding: 2px 6px;
            border-radius: 8px;
            font-size: 10px;
            font-weight: 500;
            margin-left: 8px;
          }
          
          &.activity .detail-text {
            color: #52c41a;
            font-weight: 500;
          }
        }
      }
      
      .station-bottom {
        display: flex;
        align-items: center;
        justify-content: space-between;
        padding-top: 12px;
        border-top: 1px solid #f0f0f0;
        
        .price-section {
          display: flex;
          align-items: baseline;
          gap: 2px;
          
          .price-symbol {
            color: #f44336;
            font-size: 14px;
            font-weight: 600;
          }
          
          .price-value {
            color: #f44336;
            font-size: 20px;
            font-weight: 700;
            line-height: 1;
          }
          
          .price-unit {
            color: #999;
            font-size: 12px;
            font-weight: 500;
          }
        }
        
        .distance-section {
          display: flex;
          align-items: center;
          gap: 4px;
          color: #2196F3;
          font-size: 14px;
          font-weight: 500;
          
          .distance-icon {
            font-size: 12px;
          }
          
          .distance-text {
            line-height: 1;
          }
        }
      }
    }
  }
  
  // 响应式设计
  @media (max-width: 768px) {
    .content {
      padding: 12px;
      gap: 12px;
    }
    
    .feature-section {
      padding: 16px 12px;
      
      .feature-grid {
        gap: 12px;
      }
      
      .feature-item {
        padding: 16px 6px;
        height: 90px;
        
        .feature-icon {
          width: 48px;
          height: 48px;
          font-size: 24px;
        }
        
        .feature-text {
          font-size: 13px;
        }
      }
    }
    
    .service-section {
      padding: 12px;
      
      .service-card {
        padding: 12px;
        
        .service-icon {
          width: 48px;
          height: 48px;
          font-size: 28px;
        }
        
        .service-content {
          .service-title {
            font-size: 16px;
          }
          
          .service-subtitle {
            font-size: 12px;
          }
        }
      }
    }
    
    .bottom-features-section {
      padding: 12px;
      
      .bottom-features-grid {
        gap: 8px;
      }
      
      .bottom-feature-item {
        padding: 12px 6px;
        min-height: 70px;
        
        .bottom-feature-icon {
          width: 40px;
          height: 40px;
          font-size: 20px;
        }
        
        .bottom-feature-text {
          font-size: 12px;
        }
      }
    }
    
    .filter-bar {
      padding: 12px;
    }
    
    .bind-car-hint {
      padding: 12px;
      font-size: 12px;
    }
    
    .station-list {
      gap: 8px;
      
      .station-card {
        padding: 12px;
        
        .station-header {
          margin-bottom: 8px;
          
          .station-logo {
            width: 32px;
            height: 32px;
            margin-right: 8px;
            
            .logo-icon {
              font-size: 16px;
            }
          }
          
          .station-info .station-name {
            font-size: 14px;
          }
          
          .station-status {
            padding: 3px 6px;
            min-width: 40px;
            
            .status-text {
              font-size: 9px;
            }
            
            .status-count {
              font-size: 10px;
            }
          }
        }
        
        .station-details {
          margin-bottom: 8px;
          
          .detail-item {
            margin-bottom: 6px;
            
            .detail-text {
              font-size: 11px;
            }
            
            .detail-status {
              font-size: 9px;
              padding: 1px 4px;
            }
          }
        }
        
        .station-bottom {
          padding-top: 8px;
          
          .price-section {
            .price-symbol {
              font-size: 12px;
            }
            
            .price-value {
              font-size: 16px;
            }
            
            .price-unit {
              font-size: 10px;
            }
          }
          
          .distance-section {
            font-size: 12px;
            
            .distance-icon {
              font-size: 10px;
            }
          }
        }
      }
    }

  }
  
  @media (max-width: 480px) {
    .content {
      padding: 8px;
      gap: 8px;
    }
    
    .feature-section {
      padding: 12px 8px;
      
      .feature-grid {
        gap: 8px;
      }
      
      .feature-item {
        padding: 14px 4px;
        height: 80px;
        
        .feature-icon {
          width: 40px;
          height: 40px;
          font-size: 20px;
        }
        
        .feature-text {
          font-size: 12px;
        }
      }
    }
    
    .service-section {
      padding: 8px;
      
      .service-card {
        padding: 10px;
        
        .service-icon {
          width: 44px;
          height: 44px;
          font-size: 24px;
        }
        
        .service-content {
          .service-title {
            font-size: 14px;
          }
          
          .service-subtitle {
            font-size: 11px;
          }
        }
      }
    }
    
    .bottom-features-section {
      padding: 8px;
      
      .bottom-features-grid {
        gap: 6px;
      }
      
      .bottom-feature-item {
        padding: 10px 4px;
        min-height: 60px;
        
        .bottom-feature-icon {
          width: 36px;
          height: 36px;
          font-size: 18px;
        }
        
        .bottom-feature-text {
          font-size: 11px;
        }
      }
    }
    
    .filter-bar {
      padding: 8px;
    }
    
    .bind-car-hint {
      padding: 8px;
      font-size: 11px;
    }
    
    .station-list {
      gap: 6px;
      
      .station-card {
        padding: 10px;
        
        .station-header {
          margin-bottom: 6px;
          
          .station-logo {
            width: 28px;
            height: 28px;
            margin-right: 6px;
            
            .logo-icon {
              font-size: 14px;
            }
          }
          
          .station-info .station-name {
            font-size: 13px;
          }
          
          .station-status {
            padding: 2px 4px;
            min-width: 36px;
            
            .status-text {
              font-size: 8px;
            }
            
            .status-count {
              font-size: 9px;
            }
          }
        }
        
        .station-details {
          margin-bottom: 6px;
          
          .detail-item {
            margin-bottom: 4px;
            
            .detail-text {
              font-size: 10px;
            }
            
            .detail-status {
              font-size: 8px;
              padding: 1px 3px;
            }
          }
        }
        
        .station-bottom {
          padding-top: 6px;
          
          .price-section {
            .price-symbol {
              font-size: 11px;
            }
            
            .price-value {
              font-size: 14px;
            }
            
            .price-unit {
              font-size: 9px;
            }
          }
          
          .distance-section {
            font-size: 11px;
            
            .distance-icon {
              font-size: 9px;
            }
          }
        }
      }
    }

  }
  
  @media (max-width: 375px) {
    .top-bar {
      padding: 12px 16px;
      
      .city {
        font-size: 26px;
        padding: 6px 10px;
      }
      
      .search {
        height: 44px;
        font-size: 24px;
      }
    }
    
    .content {
      padding: 12px 16px 0;
    }
    
    .feature-section {
      padding: 16px 12px;
      
      .feature-grid {
        gap: 12px;
      }
      
      .feature-item {
        padding: 16px;
        
        .feature-icon {
          width: 56px;
          height: 56px;
          font-size: 28px;
          margin-bottom: 12px;
        }
        
        .feature-text {
          font-size: 24px;
        }
      }
    }
    
    .service-section {
      padding: 16px 12px;
      
      .service-grid {
        gap: 12px;
      }
      
      .service-card {
        padding: 20px;
        
        .service-icon {
          font-size: 40px;
          width: 64px;
          height: 64px;
        }
        
        .service-title {
          font-size: 26px;
        }
        
        .service-subtitle {
          font-size: 20px;
        }
      }
    }
    
    .bottom-features-section {
      padding: 16px 12px;
      
      .bottom-features-grid {
        gap: 12px;
      }
      
      .bottom-feature-item {
        padding: 16px;
        
        .bottom-feature-icon {
          width: 48px;
          height: 48px;
          font-size: 24px;
          margin-bottom: 12px;
        }
        
        .bottom-feature-text {
          font-size: 22px;
        }
      }
    }
    
    .filter-bar {
      padding: 12px;
      
      .filter-tag {
        padding: 10px 16px;
        font-size: 22px;
      }
      
      .filter-tag.equal {
        width: 140px;
        height: 56px;
      }
    }
    
    .station-list {
      gap: 8px;
      
      .station-card {
        padding: 12px;
        
        .station-header {
          margin-bottom: 8px;
          
          .station-logo {
            width: 36px;
            height: 36px;
            margin-right: 10px;
            
            .logo-icon {
              font-size: 18px;
            }
          }
          
          .station-info .station-name {
            font-size: 15px;
            line-height: 1.4;
          }
          
          .station-status {
            padding: 4px 8px;
            min-width: 48px;
            
            .status-text {
              font-size: 10px;
            }
            
            .status-count {
              font-size: 11px;
            }
          }
        }
        
        .station-details {
          margin-bottom: 10px;
          
          .detail-item {
            margin-bottom: 8px;
            
            .detail-text {
              font-size: 12px;
            }
            
            .detail-status {
              font-size: 10px;
              padding: 2px 6px;
            }
          }
        }
        
        .station-bottom {
          padding-top: 10px;
          
          .price-section {
            .price-symbol {
              font-size: 14px;
            }
            
            .price-value {
              font-size: 18px;
            }
            
            .price-unit {
              font-size: 11px;
            }
          }
          
          .distance-section {
            font-size: 13px;
            
            .distance-icon {
              font-size: 11px;
            }
          }
        }
      }
    }
  }

  // AI客服浮动按钮
.ai-customer-service {
  position: fixed;
  right: 20px;
  bottom: 120px;
  z-index: 1000;
  
  .ai-button {
    display: flex;
    flex-direction: column;
    align-items: center;
    cursor: pointer;
    transition: all 0.3s ease;
    
    &:hover {
      transform: scale(1.05);
    }
    
    &:active {
      transform: scale(0.95);
    }
    
    .ai-icon {
      width: 60px;
      height: 60px;
      background: linear-gradient(135deg, #00D4AA 0%, #00B393 100%);
      border-radius: 50%;
      display: flex;
      align-items: center;
      justify-content: center;
      box-shadow: 0 4px 16px rgba(0, 212, 170, 0.3);
      margin-bottom: 8px;
      position: relative;
      overflow: hidden;
      
      &::before {
        content: '';
        position: absolute;
        top: -50%;
        left: -50%;
        width: 200%;
        height: 200%;
        background: linear-gradient(45deg, transparent, rgba(255, 255, 255, 0.2), transparent);
        transform: rotate(45deg);
        animation: shine 2s infinite;
      }
      
      .ai-text {
        color: white;
        font-size: 24px;
        font-weight: bold;
        font-family: -apple-system, BlinkMacSystemFont, 'Segoe UI', sans-serif;
        z-index: 1;
      }
    }
    
    .ai-label {
      background: #00D4AA;
      color: white;
      padding: 6px 12px;
      border-radius: 16px;
      font-size: 14px;
      font-weight: 600;
      box-shadow: 0 2px 8px rgba(0, 212, 170, 0.2);
      
      .label-text {
        line-height: 1;
      }
    }
  }
}



  // 闪光动画
  @keyframes shine {
    0% {
      transform: translateX(-100%) translateY(-100%) rotate(45deg);
    }
    100% {
      transform: translateX(100%) translateY(100%) rotate(45deg);
    }
  }
}

.header {
  display: flex;
  flex-direction: column;
  align-items: center;
  margin-bottom: 60px;
  
  .title {
    font-size: 32px;
    font-weight: bold;
    color: white;
    margin-top: 20px;
    text-shadow: 0 2px 4px rgba(0,0,0,0.3);
  }
}

.menu-grid {
  display: grid;
  grid-template-columns: repeat(2, 1fr);
  gap: 20px;
  max-width: 400px;
  margin: 0 auto;
}

.menu-item {
  display: flex;
  flex-direction: column;
  align-items: center;
  padding: 30px 20px;
  background: rgba(255, 255, 255, 0.95);
  border-radius: 16px;
  box-shadow: 0 8px 32px rgba(0, 0, 0, 0.1);
  backdrop-filter: blur(10px);
  transition: all 0.3s ease;
  cursor: pointer;
  
  &:hover {
    transform: translateY(-5px);
    box-shadow: 0 15px 40px rgba(0, 0, 0, 0.15);
  }
  
  &:active {
    transform: translateY(-2px);
  }
  
  text {
    margin-top: 15px;
    font-size: 16px;
    font-weight: 500;
    color: #333;
  }
}

// 安全按钮样式（保持兼容性）
.safe-button {
  display: flex;
  align-items: center;
  justify-content: center;
  padding: 20px 40px;
  background: #1890ff;
  color: white;
  border-radius: 8px;
  font-size: 18px;
  font-weight: 500;
  margin: 40px auto;
  max-width: 200px;
  box-shadow: 0 4px 12px rgba(24, 144, 255, 0.3);
  transition: all 0.3s ease;
  
  &:hover {
    background: #40a9ff;
    transform: translateY(-2px);
    box-shadow: 0 6px 16px rgba(24, 144, 255, 0.4);
  }
  
  &:active {
    transform: translateY(0);
  }
  
  &.primary {
    background: #722ed1;
    box-shadow: 0 4px 12px rgba(114, 46, 209, 0.3);
    
    &:hover {
      background: #9254de;
      box-shadow: 0 6px 16px rgba(114, 46, 209, 0.4);
    }
  }
}<|MERGE_RESOLUTION|>--- conflicted
+++ resolved
@@ -1,11 +1,4 @@
 .index {
-<<<<<<< HEAD
-  padding: 40px 20px;
-  min-height: 100vh;
-  background: linear-gradient(135deg, #667eea 0%, #764ba2 100%);
-  
-  .welcome-text {
-=======
   min-height: 100vh;
   background: #f5f5f5;
   padding-bottom: 120px;
@@ -244,7 +237,6 @@
       }
       
       .service-icon {
->>>>>>> b213109e
     font-size: 32px;
         width: 56px;
         height: 56px;
@@ -1299,93 +1291,4 @@
       transform: translateX(100%) translateY(100%) rotate(45deg);
     }
   }
-}
-
-.header {
-  display: flex;
-  flex-direction: column;
-  align-items: center;
-  margin-bottom: 60px;
-  
-  .title {
-    font-size: 32px;
-    font-weight: bold;
-    color: white;
-    margin-top: 20px;
-    text-shadow: 0 2px 4px rgba(0,0,0,0.3);
-  }
-}
-
-.menu-grid {
-  display: grid;
-  grid-template-columns: repeat(2, 1fr);
-  gap: 20px;
-  max-width: 400px;
-  margin: 0 auto;
-}
-
-.menu-item {
-  display: flex;
-  flex-direction: column;
-  align-items: center;
-  padding: 30px 20px;
-  background: rgba(255, 255, 255, 0.95);
-  border-radius: 16px;
-  box-shadow: 0 8px 32px rgba(0, 0, 0, 0.1);
-  backdrop-filter: blur(10px);
-  transition: all 0.3s ease;
-  cursor: pointer;
-  
-  &:hover {
-    transform: translateY(-5px);
-    box-shadow: 0 15px 40px rgba(0, 0, 0, 0.15);
-  }
-  
-  &:active {
-    transform: translateY(-2px);
-  }
-  
-  text {
-    margin-top: 15px;
-    font-size: 16px;
-    font-weight: 500;
-    color: #333;
-  }
-}
-
-// 安全按钮样式（保持兼容性）
-.safe-button {
-  display: flex;
-  align-items: center;
-  justify-content: center;
-  padding: 20px 40px;
-  background: #1890ff;
-  color: white;
-  border-radius: 8px;
-  font-size: 18px;
-  font-weight: 500;
-  margin: 40px auto;
-  max-width: 200px;
-  box-shadow: 0 4px 12px rgba(24, 144, 255, 0.3);
-  transition: all 0.3s ease;
-  
-  &:hover {
-    background: #40a9ff;
-    transform: translateY(-2px);
-    box-shadow: 0 6px 16px rgba(24, 144, 255, 0.4);
-  }
-  
-  &:active {
-    transform: translateY(0);
-  }
-  
-  &.primary {
-    background: #722ed1;
-    box-shadow: 0 4px 12px rgba(114, 46, 209, 0.3);
-    
-    &:hover {
-      background: #9254de;
-      box-shadow: 0 6px 16px rgba(114, 46, 209, 0.4);
-    }
-  }
 }